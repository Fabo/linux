/* SPDX-License-Identifier: GPL-2.0 */
#ifndef __LINUX_PERCPU_H
#define __LINUX_PERCPU_H

#include <linux/alloc_tag.h>
#include <linux/mmdebug.h>
#include <linux/preempt.h>
#include <linux/smp.h>
#include <linux/cpumask.h>
#include <linux/pfn.h>
#include <linux/init.h>
#include <linux/cleanup.h>
#include <linux/sched.h>

#include <asm/percpu.h>

/* enough to cover all DEFINE_PER_CPUs in modules */
#ifdef CONFIG_MODULES
#ifdef CONFIG_MEM_ALLOC_PROFILING
#define PERCPU_MODULE_RESERVE		(8 << 13)
#else
#define PERCPU_MODULE_RESERVE		(8 << 10)
#endif
#else
#define PERCPU_MODULE_RESERVE		0
#endif

/* minimum unit size, also is the maximum supported allocation size */
#define PCPU_MIN_UNIT_SIZE		PFN_ALIGN(32 << 10)

/* minimum allocation size and shift in bytes */
#define PCPU_MIN_ALLOC_SHIFT		2
#define PCPU_MIN_ALLOC_SIZE		(1 << PCPU_MIN_ALLOC_SHIFT)

/*
 * The PCPU_BITMAP_BLOCK_SIZE must be the same size as PAGE_SIZE as the
 * updating of hints is used to manage the nr_empty_pop_pages in both
 * the chunk and globally.
 */
#define PCPU_BITMAP_BLOCK_SIZE		PAGE_SIZE
#define PCPU_BITMAP_BLOCK_BITS		(PCPU_BITMAP_BLOCK_SIZE >>	\
					 PCPU_MIN_ALLOC_SHIFT)

#ifdef CONFIG_RANDOM_KMALLOC_CACHES
#define PERCPU_DYNAMIC_SIZE_SHIFT      12
#else
#define PERCPU_DYNAMIC_SIZE_SHIFT      10
#endif

/*
 * Percpu allocator can serve percpu allocations before slab is
 * initialized which allows slab to depend on the percpu allocator.
 * The following parameter decide how much resource to preallocate
 * for this.  Keep PERCPU_DYNAMIC_RESERVE equal to or larger than
 * PERCPU_DYNAMIC_EARLY_SIZE.
 */
#define PERCPU_DYNAMIC_EARLY_SIZE	(20 << PERCPU_DYNAMIC_SIZE_SHIFT)

/*
 * PERCPU_DYNAMIC_RESERVE indicates the amount of free area to piggy
 * back on the first chunk for dynamic percpu allocation if arch is
 * manually allocating and mapping it for faster access (as a part of
 * large page mapping for example).
 *
 * The following values give between one and two pages of free space
 * after typical minimal boot (2-way SMP, single disk and NIC) with
 * both defconfig and a distro config on x86_64 and 32.  More
 * intelligent way to determine this would be nice.
 */
#if BITS_PER_LONG > 32
#define PERCPU_DYNAMIC_RESERVE		(28 << PERCPU_DYNAMIC_SIZE_SHIFT)
#else
#define PERCPU_DYNAMIC_RESERVE		(20 << PERCPU_DYNAMIC_SIZE_SHIFT)
#endif

extern void *pcpu_base_addr;
extern const unsigned long *pcpu_unit_offsets;

struct pcpu_group_info {
	int			nr_units;	/* aligned # of units */
	unsigned long		base_offset;	/* base address offset */
	unsigned int		*cpu_map;	/* unit->cpu map, empty
						 * entries contain NR_CPUS */
};

struct pcpu_alloc_info {
	size_t			static_size;
	size_t			reserved_size;
	size_t			dyn_size;
	size_t			unit_size;
	size_t			atom_size;
	size_t			alloc_size;
	size_t			__ai_size;	/* internal, don't use */
	int			nr_groups;	/* 0 if grouping unnecessary */
	struct pcpu_group_info	groups[];
};

enum pcpu_fc {
	PCPU_FC_AUTO,
	PCPU_FC_EMBED,
	PCPU_FC_PAGE,

	PCPU_FC_NR,
};
extern const char * const pcpu_fc_names[PCPU_FC_NR];

extern enum pcpu_fc pcpu_chosen_fc;

typedef int (pcpu_fc_cpu_to_node_fn_t)(int cpu);
typedef int (pcpu_fc_cpu_distance_fn_t)(unsigned int from, unsigned int to);

extern struct pcpu_alloc_info * __init pcpu_alloc_alloc_info(int nr_groups,
							     int nr_units);
extern void __init pcpu_free_alloc_info(struct pcpu_alloc_info *ai);

extern void __init pcpu_setup_first_chunk(const struct pcpu_alloc_info *ai,
					 void *base_addr);

extern int __init pcpu_embed_first_chunk(size_t reserved_size, size_t dyn_size,
				size_t atom_size,
				pcpu_fc_cpu_distance_fn_t cpu_distance_fn,
				pcpu_fc_cpu_to_node_fn_t cpu_to_nd_fn);

#ifdef CONFIG_NEED_PER_CPU_PAGE_FIRST_CHUNK
void __init pcpu_populate_pte(unsigned long addr);
extern int __init pcpu_page_first_chunk(size_t reserved_size,
				pcpu_fc_cpu_to_node_fn_t cpu_to_nd_fn);
#endif

extern bool __is_kernel_percpu_address(unsigned long addr, unsigned long *can_addr);
extern bool is_kernel_percpu_address(unsigned long addr);

#if !defined(CONFIG_SMP) || !defined(CONFIG_HAVE_SETUP_PER_CPU_AREA)
extern void __init setup_per_cpu_areas(void);
#endif

<<<<<<< HEAD
extern void __percpu *__alloc_percpu_gfp(size_t size, size_t align, gfp_t gfp) __alloc_size(1);
extern void __percpu *__alloc_percpu(size_t size, size_t align) __alloc_size(1);
extern void free_percpu(void __percpu *__pdata);
=======
extern void __percpu *pcpu_alloc_noprof(size_t size, size_t align, bool reserved,
				   gfp_t gfp) __alloc_size(1);
>>>>>>> 0c383648
extern size_t pcpu_alloc_size(void __percpu *__pdata);

#define __alloc_percpu_gfp(_size, _align, _gfp)				\
	alloc_hooks(pcpu_alloc_noprof(_size, _align, false, _gfp))
#define __alloc_percpu(_size, _align)					\
	alloc_hooks(pcpu_alloc_noprof(_size, _align, false, GFP_KERNEL))
#define __alloc_reserved_percpu(_size, _align)				\
	alloc_hooks(pcpu_alloc_noprof(_size, _align, true, GFP_KERNEL))

#define alloc_percpu_gfp(type, gfp)					\
	(typeof(type) __percpu *)__alloc_percpu_gfp(sizeof(type),	\
						__alignof__(type), gfp)
#define alloc_percpu(type)						\
	(typeof(type) __percpu *)__alloc_percpu(sizeof(type),		\
						__alignof__(type))
#define alloc_percpu_noprof(type)					\
	((typeof(type) __percpu *)pcpu_alloc_noprof(sizeof(type),	\
					__alignof__(type), false, GFP_KERNEL))

extern void free_percpu(void __percpu *__pdata);

DEFINE_FREE(free_percpu, void __percpu *, free_percpu(_T))

extern phys_addr_t per_cpu_ptr_to_phys(void *addr);

extern unsigned long pcpu_nr_pages(void);

#endif /* __LINUX_PERCPU_H */<|MERGE_RESOLUTION|>--- conflicted
+++ resolved
@@ -134,14 +134,8 @@
 extern void __init setup_per_cpu_areas(void);
 #endif
 
-<<<<<<< HEAD
-extern void __percpu *__alloc_percpu_gfp(size_t size, size_t align, gfp_t gfp) __alloc_size(1);
-extern void __percpu *__alloc_percpu(size_t size, size_t align) __alloc_size(1);
-extern void free_percpu(void __percpu *__pdata);
-=======
 extern void __percpu *pcpu_alloc_noprof(size_t size, size_t align, bool reserved,
 				   gfp_t gfp) __alloc_size(1);
->>>>>>> 0c383648
 extern size_t pcpu_alloc_size(void __percpu *__pdata);
 
 #define __alloc_percpu_gfp(_size, _align, _gfp)				\
