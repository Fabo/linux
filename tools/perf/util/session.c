--- conflicted
+++ resolved
@@ -1503,10 +1503,6 @@
 			++evlist->stats.nr_unknown_id;
 			return 0;
 		}
-<<<<<<< HEAD
-		dump_sample(evsel, event, sample, perf_env__arch(machine->env));
-=======
->>>>>>> ed9f4f96
 		if (machine == NULL) {
 			++evlist->stats.nr_unprocessable_samples;
 			dump_sample(evsel, event, sample, perf_env__arch(NULL));
@@ -2542,13 +2538,8 @@
 		return -1;
 	}
 
-<<<<<<< HEAD
-	for (i = 0; i < map->nr; i++) {
-		struct perf_cpu cpu = map->map[i];
-=======
 	for (i = 0; i < perf_cpu_map__nr(map); i++) {
 		struct perf_cpu cpu = perf_cpu_map__cpu(map, i);
->>>>>>> ed9f4f96
 
 		if (cpu.cpu >= nr_cpus) {
 			pr_err("Requested CPU %d too large. "
