[
    {
        "BriefDescription": "Cycles while L3 cache miss demand load is outstanding.",
        "CollectPEBSRecord": "2",
        "Counter": "0,1,2,3",
        "CounterMask": "2",
        "EventCode": "0xA3",
        "EventName": "CYCLE_ACTIVITY.CYCLES_L3_MISS",
        "PEBScounters": "0,1,2,3",
        "SampleAfterValue": "1000003",
        "Speculative": "1",
        "UMask": "0x2"
    },
    {
        "BriefDescription": "Execution stalls while L3 cache miss demand load is outstanding.",
        "CollectPEBSRecord": "2",
        "Counter": "0,1,2,3",
        "CounterMask": "6",
        "EventCode": "0xa3",
        "EventName": "CYCLE_ACTIVITY.STALLS_L3_MISS",
        "PEBScounters": "0,1,2,3",
        "SampleAfterValue": "1000003",
        "Speculative": "1",
        "UMask": "0x6"
    },
    {
        "BriefDescription": "Number of times an HLE execution aborted due to any reasons (multiple categories may count as one).",
        "CollectPEBSRecord": "2",
        "Counter": "0,1,2,3,4,5,6,7",
        "EventCode": "0xc8",
        "EventName": "HLE_RETIRED.ABORTED",
        "PEBScounters": "0,1,2,3,4,5,6,7",
        "PublicDescription": "Counts the number of times HLE abort was triggered.",
        "SampleAfterValue": "100003",
        "UMask": "0x4"
    },
    {
        "BriefDescription": "Number of times an HLE execution aborted due to unfriendly events (such as interrupts).",
        "CollectPEBSRecord": "2",
        "Counter": "0,1,2,3,4,5,6,7",
        "EventCode": "0xc8",
        "EventName": "HLE_RETIRED.ABORTED_EVENTS",
        "PEBScounters": "0,1,2,3,4,5,6,7",
        "PublicDescription": "Counts the number of times an HLE execution aborted due to unfriendly events (such as interrupts).",
        "SampleAfterValue": "100003",
        "UMask": "0x80"
    },
    {
        "BriefDescription": "Number of times an HLE execution aborted due to various memory events (e.g., read/write capacity and conflicts).",
        "CollectPEBSRecord": "2",
        "Counter": "0,1,2,3,4,5,6,7",
        "EventCode": "0xc8",
        "EventName": "HLE_RETIRED.ABORTED_MEM",
        "PEBScounters": "0,1,2,3,4,5,6,7",
        "PublicDescription": "Counts the number of times an HLE execution aborted due to various memory events (e.g., read/write capacity and conflicts).",
        "SampleAfterValue": "100003",
        "UMask": "0x8"
    },
    {
        "BriefDescription": "Number of times an HLE execution aborted due to HLE-unfriendly instructions and certain unfriendly events (such as AD assists etc.).",
        "CollectPEBSRecord": "2",
        "Counter": "0,1,2,3,4,5,6,7",
        "EventCode": "0xc8",
        "EventName": "HLE_RETIRED.ABORTED_UNFRIENDLY",
        "PEBScounters": "0,1,2,3,4,5,6,7",
        "PublicDescription": "Counts the number of times an HLE execution aborted due to HLE-unfriendly instructions and certain unfriendly events (such as AD assists etc.).",
        "SampleAfterValue": "100003",
        "UMask": "0x20"
    },
    {
        "BriefDescription": "Number of times an HLE execution successfully committed",
        "CollectPEBSRecord": "2",
        "Counter": "0,1,2,3,4,5,6,7",
        "EventCode": "0xc8",
        "EventName": "HLE_RETIRED.COMMIT",
        "PEBScounters": "0,1,2,3,4,5,6,7",
        "PublicDescription": "Counts the number of times HLE commit succeeded.",
        "SampleAfterValue": "100003",
        "UMask": "0x2"
    },
    {
        "BriefDescription": "Number of times an HLE execution started.",
        "CollectPEBSRecord": "2",
        "Counter": "0,1,2,3,4,5,6,7",
        "EventCode": "0xc8",
        "EventName": "HLE_RETIRED.START",
        "PEBScounters": "0,1,2,3,4,5,6,7",
        "PublicDescription": "Counts the number of times we entered an HLE region. Does not count nested transactions.",
        "SampleAfterValue": "100003",
        "UMask": "0x1"
    },
    {
        "BriefDescription": "Number of machine clears due to memory ordering conflicts.",
        "CollectPEBSRecord": "2",
        "Counter": "0,1,2,3,4,5,6,7",
        "EventCode": "0xc3",
        "EventName": "MACHINE_CLEARS.MEMORY_ORDERING",
        "PEBScounters": "0,1,2,3,4,5,6,7",
        "PublicDescription": "Counts the number of Machine Clears detected dye to memory ordering. Memory Ordering Machine Clears may apply when a memory read may not conform to the memory ordering rules of the x86 architecture",
        "SampleAfterValue": "100003",
        "Speculative": "1",
        "UMask": "0x2"
    },
    {
        "BriefDescription": "Counts randomly selected loads when the latency from first dispatch to completion is greater than 128 cycles.",
        "CollectPEBSRecord": "2",
        "Counter": "0,1,2,3,4,5,6,7",
        "Data_LA": "1",
        "EventCode": "0xcd",
        "EventName": "MEM_TRANS_RETIRED.LOAD_LATENCY_GT_128",
        "MSRIndex": "0x3F6",
        "MSRValue": "0x80",
        "PEBS": "2",
        "PEBScounters": "0,1,2,3,4,5,6,7",
        "PublicDescription": "Counts randomly selected loads when the latency from first dispatch to completion is greater than 128 cycles.  Reported latency may be longer than just the memory latency.",
        "SampleAfterValue": "1009",
        "TakenAlone": "1",
        "UMask": "0x1"
    },
    {
        "BriefDescription": "Counts randomly selected loads when the latency from first dispatch to completion is greater than 16 cycles.",
        "CollectPEBSRecord": "2",
        "Counter": "0,1,2,3,4,5,6,7",
        "Data_LA": "1",
        "EventCode": "0xcd",
        "EventName": "MEM_TRANS_RETIRED.LOAD_LATENCY_GT_16",
        "MSRIndex": "0x3F6",
        "MSRValue": "0x10",
        "PEBS": "2",
        "PEBScounters": "0,1,2,3,4,5,6,7",
        "PublicDescription": "Counts randomly selected loads when the latency from first dispatch to completion is greater than 16 cycles.  Reported latency may be longer than just the memory latency.",
        "SampleAfterValue": "20011",
        "TakenAlone": "1",
        "UMask": "0x1"
    },
    {
        "BriefDescription": "Counts randomly selected loads when the latency from first dispatch to completion is greater than 256 cycles.",
        "CollectPEBSRecord": "2",
        "Counter": "0,1,2,3,4,5,6,7",
        "Data_LA": "1",
        "EventCode": "0xcd",
        "EventName": "MEM_TRANS_RETIRED.LOAD_LATENCY_GT_256",
        "MSRIndex": "0x3F6",
        "MSRValue": "0x100",
        "PEBS": "2",
        "PEBScounters": "0,1,2,3,4,5,6,7",
        "PublicDescription": "Counts randomly selected loads when the latency from first dispatch to completion is greater than 256 cycles.  Reported latency may be longer than just the memory latency.",
        "SampleAfterValue": "503",
        "TakenAlone": "1",
        "UMask": "0x1"
    },
    {
        "BriefDescription": "Counts randomly selected loads when the latency from first dispatch to completion is greater than 32 cycles.",
        "CollectPEBSRecord": "2",
        "Counter": "0,1,2,3,4,5,6,7",
        "Data_LA": "1",
        "EventCode": "0xcd",
        "EventName": "MEM_TRANS_RETIRED.LOAD_LATENCY_GT_32",
        "MSRIndex": "0x3F6",
        "MSRValue": "0x20",
        "PEBS": "2",
        "PEBScounters": "0,1,2,3,4,5,6,7",
        "PublicDescription": "Counts randomly selected loads when the latency from first dispatch to completion is greater than 32 cycles.  Reported latency may be longer than just the memory latency.",
        "SampleAfterValue": "100007",
        "TakenAlone": "1",
        "UMask": "0x1"
    },
    {
        "BriefDescription": "Counts randomly selected loads when the latency from first dispatch to completion is greater than 4 cycles.",
        "CollectPEBSRecord": "2",
        "Counter": "0,1,2,3,4,5,6,7",
        "Data_LA": "1",
        "EventCode": "0xcd",
        "EventName": "MEM_TRANS_RETIRED.LOAD_LATENCY_GT_4",
        "MSRIndex": "0x3F6",
        "MSRValue": "0x4",
        "PEBS": "2",
        "PEBScounters": "0,1,2,3,4,5,6,7",
        "PublicDescription": "Counts randomly selected loads when the latency from first dispatch to completion is greater than 4 cycles.  Reported latency may be longer than just the memory latency.",
        "SampleAfterValue": "100003",
        "TakenAlone": "1",
        "UMask": "0x1"
    },
    {
        "BriefDescription": "Counts randomly selected loads when the latency from first dispatch to completion is greater than 512 cycles.",
        "CollectPEBSRecord": "2",
        "Counter": "0,1,2,3,4,5,6,7",
        "Data_LA": "1",
        "EventCode": "0xcd",
        "EventName": "MEM_TRANS_RETIRED.LOAD_LATENCY_GT_512",
        "MSRIndex": "0x3F6",
        "MSRValue": "0x200",
        "PEBS": "2",
        "PEBScounters": "0,1,2,3,4,5,6,7",
        "PublicDescription": "Counts randomly selected loads when the latency from first dispatch to completion is greater than 512 cycles.  Reported latency may be longer than just the memory latency.",
        "SampleAfterValue": "101",
        "TakenAlone": "1",
        "UMask": "0x1"
    },
    {
        "BriefDescription": "Counts randomly selected loads when the latency from first dispatch to completion is greater than 64 cycles.",
        "CollectPEBSRecord": "2",
        "Counter": "0,1,2,3,4,5,6,7",
        "Data_LA": "1",
        "EventCode": "0xcd",
        "EventName": "MEM_TRANS_RETIRED.LOAD_LATENCY_GT_64",
        "MSRIndex": "0x3F6",
        "MSRValue": "0x40",
        "PEBS": "2",
        "PEBScounters": "0,1,2,3,4,5,6,7",
        "PublicDescription": "Counts randomly selected loads when the latency from first dispatch to completion is greater than 64 cycles.  Reported latency may be longer than just the memory latency.",
        "SampleAfterValue": "2003",
        "TakenAlone": "1",
        "UMask": "0x1"
    },
    {
        "BriefDescription": "Counts randomly selected loads when the latency from first dispatch to completion is greater than 8 cycles.",
        "CollectPEBSRecord": "2",
        "Counter": "0,1,2,3,4,5,6,7",
        "Data_LA": "1",
        "EventCode": "0xcd",
        "EventName": "MEM_TRANS_RETIRED.LOAD_LATENCY_GT_8",
        "MSRIndex": "0x3F6",
        "MSRValue": "0x8",
        "PEBS": "2",
        "PEBScounters": "0,1,2,3,4,5,6,7",
        "PublicDescription": "Counts randomly selected loads when the latency from first dispatch to completion is greater than 8 cycles.  Reported latency may be longer than just the memory latency.",
        "SampleAfterValue": "50021",
        "TakenAlone": "1",
        "UMask": "0x1"
    },
    {
        "BriefDescription": "Counts demand instruction fetches and L1 instruction cache prefetches that was not supplied by the L3 cache.",
        "CollectPEBSRecord": "2",
        "Counter": "0,1,2,3",
        "EventCode": "0xB7, 0xBB",
        "EventName": "OCR.DEMAND_CODE_RD.L3_MISS",
        "MSRIndex": "0x1a6,0x1a7",
        "MSRValue": "0x3FFFC00004",
        "Offcore": "1",
        "PEBScounters": "0,1,2,3",
<<<<<<< HEAD
        "PublicDescription": "Offcore response can be programmed only with a specific pair of event select and counter MSR, and with specific event codes and predefine mask bit value in a dedicated MSR to specify attributes of the offcore transaction.",
=======
>>>>>>> 88084a3d
        "SampleAfterValue": "100003",
        "Speculative": "1",
        "UMask": "0x1"
    },
    {
        "BriefDescription": "Counts demand data reads that was not supplied by the L3 cache.",
        "CollectPEBSRecord": "2",
        "Counter": "0,1,2,3",
        "EventCode": "0xB7, 0xBB",
        "EventName": "OCR.DEMAND_DATA_RD.L3_MISS",
        "MSRIndex": "0x1a6,0x1a7",
        "MSRValue": "0x3FFFC00001",
        "Offcore": "1",
        "PEBScounters": "0,1,2,3",
<<<<<<< HEAD
        "PublicDescription": "Offcore response can be programmed only with a specific pair of event select and counter MSR, and with specific event codes and predefine mask bit value in a dedicated MSR to specify attributes of the offcore transaction.",
=======
>>>>>>> 88084a3d
        "SampleAfterValue": "100003",
        "Speculative": "1",
        "UMask": "0x1"
    },
    {
        "BriefDescription": "Counts demand reads for ownership (RFO) requests and software prefetches for exclusive ownership (PREFETCHW) that was not supplied by the L3 cache.",
        "CollectPEBSRecord": "2",
        "Counter": "0,1,2,3",
        "EventCode": "0xB7, 0xBB",
        "EventName": "OCR.DEMAND_RFO.L3_MISS",
        "MSRIndex": "0x1a6,0x1a7",
        "MSRValue": "0x3FFFC00002",
        "Offcore": "1",
        "PEBScounters": "0,1,2,3",
<<<<<<< HEAD
        "PublicDescription": "Offcore response can be programmed only with a specific pair of event select and counter MSR, and with specific event codes and predefine mask bit value in a dedicated MSR to specify attributes of the offcore transaction.",
=======
>>>>>>> 88084a3d
        "SampleAfterValue": "100003",
        "Speculative": "1",
        "UMask": "0x1"
    },
    {
        "BriefDescription": "Counts L1 data cache prefetch requests and software prefetches (except PREFETCHW) that was not supplied by the L3 cache.",
        "CollectPEBSRecord": "2",
        "Counter": "0,1,2,3",
        "EventCode": "0xB7, 0xBB",
        "EventName": "OCR.HWPF_L1D_AND_SWPF.L3_MISS",
        "MSRIndex": "0x1a6,0x1a7",
        "MSRValue": "0x3FFFC00400",
        "Offcore": "1",
        "PEBScounters": "0,1,2,3",
        "SampleAfterValue": "100003",
        "Speculative": "1",
        "UMask": "0x1"
    },
    {
        "BriefDescription": "Counts hardware prefetch data reads (which bring data to L2)  that was not supplied by the L3 cache.",
        "CollectPEBSRecord": "2",
        "Counter": "0,1,2,3",
        "EventCode": "0xB7, 0xBB",
        "EventName": "OCR.HWPF_L2_DATA_RD.L3_MISS",
        "MSRIndex": "0x1a6,0x1a7",
        "MSRValue": "0x3FFFC00010",
        "Offcore": "1",
        "PEBScounters": "0,1,2,3",
<<<<<<< HEAD
        "PublicDescription": "Offcore response can be programmed only with a specific pair of event select and counter MSR, and with specific event codes and predefine mask bit value in a dedicated MSR to specify attributes of the offcore transaction.",
=======
>>>>>>> 88084a3d
        "SampleAfterValue": "100003",
        "Speculative": "1",
        "UMask": "0x1"
    },
    {
        "BriefDescription": "Counts hardware prefetch RFOs (which bring data to L2) that was not supplied by the L3 cache.",
        "CollectPEBSRecord": "2",
        "Counter": "0,1,2,3",
        "EventCode": "0xB7, 0xBB",
        "EventName": "OCR.HWPF_L2_RFO.L3_MISS",
        "MSRIndex": "0x1a6,0x1a7",
        "MSRValue": "0x3FFFC00020",
        "Offcore": "1",
        "PEBScounters": "0,1,2,3",
<<<<<<< HEAD
        "PublicDescription": "Offcore response can be programmed only with a specific pair of event select and counter MSR, and with specific event codes and predefine mask bit value in a dedicated MSR to specify attributes of the offcore transaction.",
=======
>>>>>>> 88084a3d
        "SampleAfterValue": "100003",
        "Speculative": "1",
        "UMask": "0x1"
    },
    {
        "BriefDescription": "Counts miscellaneous requests, such as I/O and un-cacheable accesses that was not supplied by the L3 cache.",
        "CollectPEBSRecord": "2",
        "Counter": "0,1,2,3",
        "EventCode": "0xB7, 0xBB",
        "EventName": "OCR.OTHER.L3_MISS",
        "MSRIndex": "0x1a6,0x1a7",
        "MSRValue": "0x3FFFC08000",
        "Offcore": "1",
        "PEBScounters": "0,1,2,3",
        "SampleAfterValue": "100003",
        "Speculative": "1",
        "UMask": "0x1"
    },
    {
        "BriefDescription": "Counts streaming stores that was not supplied by the L3 cache.",
        "CollectPEBSRecord": "2",
        "Counter": "0,1,2,3",
        "EventCode": "0xB7, 0xBB",
        "EventName": "OCR.STREAMING_WR.L3_MISS",
        "MSRIndex": "0x1a6,0x1a7",
        "MSRValue": "0x3FFFC00800",
        "Offcore": "1",
        "PEBScounters": "0,1,2,3",
        "SampleAfterValue": "100003",
        "Speculative": "1",
        "UMask": "0x1"
    },
    {
        "BriefDescription": "Counts demand data read requests that miss the L3 cache.",
        "CollectPEBSRecord": "2",
        "Counter": "0,1,2,3",
        "EventCode": "0xb0",
        "EventName": "OFFCORE_REQUESTS.L3_MISS_DEMAND_DATA_RD",
        "PEBScounters": "0,1,2,3",
        "SampleAfterValue": "100003",
        "Speculative": "1",
        "UMask": "0x10"
    },
    {
        "BriefDescription": "Cycles where at least one demand data read request known to have missed the L3 cache is pending.",
        "CollectPEBSRecord": "2",
        "Counter": "0,1,2,3",
        "CounterMask": "1",
        "EventCode": "0x60",
        "EventName": "OFFCORE_REQUESTS_OUTSTANDING.CYCLES_WITH_L3_MISS_DEMAND_DATA_RD",
        "PEBScounters": "0,1,2,3",
        "PublicDescription": "Cycles where at least one demand data read request known to have missed the L3 cache is pending.  Note that this does not capture all elapsed cycles while requests are outstanding - only cycles from when the requests were known to have missed the L3 cache.",
        "SampleAfterValue": "1000003",
        "Speculative": "1",
        "UMask": "0x10"
    },
    {
        "BriefDescription": "Number of times an RTM execution aborted.",
        "CollectPEBSRecord": "2",
        "Counter": "0,1,2,3,4,5,6,7",
        "EventCode": "0xc9",
        "EventName": "RTM_RETIRED.ABORTED",
        "PEBScounters": "0,1,2,3,4,5,6,7",
        "PublicDescription": "Counts the number of times RTM abort was triggered.",
        "SampleAfterValue": "100003",
        "UMask": "0x4"
    },
    {
        "BriefDescription": "Number of times an RTM execution aborted due to none of the previous 4 categories (e.g. interrupt)",
        "CollectPEBSRecord": "2",
        "Counter": "0,1,2,3,4,5,6,7",
        "EventCode": "0xc9",
        "EventName": "RTM_RETIRED.ABORTED_EVENTS",
        "PEBScounters": "0,1,2,3,4,5,6,7",
        "PublicDescription": "Counts the number of times an RTM execution aborted due to none of the previous 4 categories (e.g. interrupt).",
        "SampleAfterValue": "100003",
        "UMask": "0x80"
    },
    {
        "BriefDescription": "Number of times an RTM execution aborted due to various memory events (e.g. read/write capacity and conflicts)",
        "CollectPEBSRecord": "2",
        "Counter": "0,1,2,3,4,5,6,7",
        "EventCode": "0xc9",
        "EventName": "RTM_RETIRED.ABORTED_MEM",
        "PEBScounters": "0,1,2,3,4,5,6,7",
        "PublicDescription": "Counts the number of times an RTM execution aborted due to various memory events (e.g. read/write capacity and conflicts).",
        "SampleAfterValue": "100003",
        "UMask": "0x8"
    },
    {
        "BriefDescription": "Number of times an RTM execution aborted due to incompatible memory type",
        "CollectPEBSRecord": "2",
        "Counter": "0,1,2,3,4,5,6,7",
        "EventCode": "0xc9",
        "EventName": "RTM_RETIRED.ABORTED_MEMTYPE",
        "PEBScounters": "0,1,2,3,4,5,6,7",
        "PublicDescription": "Counts the number of times an RTM execution aborted due to incompatible memory type.",
        "SampleAfterValue": "100003",
        "UMask": "0x40"
    },
    {
        "BriefDescription": "Number of times an RTM execution aborted due to HLE-unfriendly instructions",
        "CollectPEBSRecord": "2",
        "Counter": "0,1,2,3,4,5,6,7",
        "EventCode": "0xc9",
        "EventName": "RTM_RETIRED.ABORTED_UNFRIENDLY",
        "PEBScounters": "0,1,2,3,4,5,6,7",
        "PublicDescription": "Counts the number of times an RTM execution aborted due to HLE-unfriendly instructions.",
        "SampleAfterValue": "100003",
        "UMask": "0x20"
    },
    {
        "BriefDescription": "Number of times an RTM execution successfully committed",
        "CollectPEBSRecord": "2",
        "Counter": "0,1,2,3,4,5,6,7",
        "EventCode": "0xc9",
        "EventName": "RTM_RETIRED.COMMIT",
        "PEBScounters": "0,1,2,3,4,5,6,7",
        "PublicDescription": "Counts the number of times RTM commit succeeded.",
        "SampleAfterValue": "100003",
        "UMask": "0x2"
    },
    {
        "BriefDescription": "Number of times an RTM execution started.",
        "CollectPEBSRecord": "2",
        "Counter": "0,1,2,3,4,5,6,7",
        "EventCode": "0xc9",
        "EventName": "RTM_RETIRED.START",
        "PEBScounters": "0,1,2,3,4,5,6,7",
        "PublicDescription": "Counts the number of times we entered an RTM region. Does not count nested transactions.",
        "SampleAfterValue": "100003",
        "UMask": "0x1"
    },
    {
        "BriefDescription": "Counts the number of times a class of instructions that may cause a transactional abort was executed inside a transactional region",
        "CollectPEBSRecord": "2",
        "Counter": "0,1,2,3,4,5,6,7",
        "EventCode": "0x5d",
        "EventName": "TX_EXEC.MISC2",
        "PEBScounters": "0,1,2,3,4,5,6,7",
        "PublicDescription": "Counts Unfriendly TSX abort triggered by a vzeroupper instruction.",
        "SampleAfterValue": "100003",
        "Speculative": "1",
        "UMask": "0x2"
    },
    {
        "BriefDescription": "Number of times an instruction execution caused the transactional nest count supported to be exceeded",
        "CollectPEBSRecord": "2",
        "Counter": "0,1,2,3,4,5,6,7",
        "EventCode": "0x5d",
        "EventName": "TX_EXEC.MISC3",
        "PEBScounters": "0,1,2,3,4,5,6,7",
        "PublicDescription": "Counts Unfriendly TSX abort triggered by a nest count that is too deep.",
        "SampleAfterValue": "100003",
        "Speculative": "1",
        "UMask": "0x4"
    },
    {
        "BriefDescription": "Speculatively counts the number of TSX aborts due to a data capacity limitation for transactional reads",
        "CollectPEBSRecord": "2",
        "Counter": "0,1,2,3",
        "EventCode": "0x54",
        "EventName": "TX_MEM.ABORT_CAPACITY_READ",
        "PEBScounters": "0,1,2,3",
        "PublicDescription": "Speculatively counts the number of Transactional Synchronization Extensions (TSX) aborts due to a data capacity limitation for transactional reads",
        "SampleAfterValue": "100003",
        "Speculative": "1",
        "UMask": "0x80"
    },
    {
        "BriefDescription": "Speculatively counts the number of TSX aborts due to a data capacity limitation for transactional writes.",
        "CollectPEBSRecord": "2",
        "Counter": "0,1,2,3",
        "EventCode": "0x54",
        "EventName": "TX_MEM.ABORT_CAPACITY_WRITE",
        "PEBScounters": "0,1,2,3",
        "PublicDescription": "Speculatively counts the number of Transactional Synchronization Extensions (TSX) aborts due to a data capacity limitation for transactional writes.",
        "SampleAfterValue": "100003",
        "Speculative": "1",
        "UMask": "0x2"
    },
    {
        "BriefDescription": "Number of times a transactional abort was signaled due to a data conflict on a transactionally accessed address",
        "CollectPEBSRecord": "2",
        "Counter": "0,1,2,3",
        "EventCode": "0x54",
        "EventName": "TX_MEM.ABORT_CONFLICT",
        "PEBScounters": "0,1,2,3",
        "PublicDescription": "Counts the number of times a TSX line had a cache conflict.",
        "SampleAfterValue": "100003",
        "Speculative": "1",
        "UMask": "0x1"
    },
    {
        "BriefDescription": "Number of times an HLE transactional execution aborted due to XRELEASE lock not satisfying the address and value requirements in the elision buffer",
        "CollectPEBSRecord": "2",
        "Counter": "0,1,2,3",
        "EventCode": "0x54",
        "EventName": "TX_MEM.ABORT_HLE_ELISION_BUFFER_MISMATCH",
        "PEBScounters": "0,1,2,3",
        "PublicDescription": "Counts the number of times a TSX Abort was triggered due to release/commit but data and address mismatch.",
        "SampleAfterValue": "100003",
        "Speculative": "1",
        "UMask": "0x10"
    },
    {
        "BriefDescription": "Number of times an HLE transactional execution aborted due to NoAllocatedElisionBuffer being non-zero.",
        "CollectPEBSRecord": "2",
        "Counter": "0,1,2,3",
        "EventCode": "0x54",
        "EventName": "TX_MEM.ABORT_HLE_ELISION_BUFFER_NOT_EMPTY",
        "PEBScounters": "0,1,2,3",
        "PublicDescription": "Counts the number of times a TSX Abort was triggered due to commit but Lock Buffer not empty.",
        "SampleAfterValue": "100003",
        "Speculative": "1",
        "UMask": "0x8"
    },
    {
        "BriefDescription": "Number of times an HLE transactional execution aborted due to an unsupported read alignment from the elision buffer.",
        "CollectPEBSRecord": "2",
        "Counter": "0,1,2,3",
        "EventCode": "0x54",
        "EventName": "TX_MEM.ABORT_HLE_ELISION_BUFFER_UNSUPPORTED_ALIGNMENT",
        "PEBScounters": "0,1,2,3",
        "PublicDescription": "Counts the number of times a TSX Abort was triggered due to attempting an unsupported alignment from Lock Buffer.",
        "SampleAfterValue": "100003",
        "Speculative": "1",
        "UMask": "0x20"
    },
    {
        "BriefDescription": "Number of times a HLE transactional region aborted due to a non XRELEASE prefixed instruction writing to an elided lock in the elision buffer",
        "CollectPEBSRecord": "2",
        "Counter": "0,1,2,3",
        "EventCode": "0x54",
        "EventName": "TX_MEM.ABORT_HLE_STORE_TO_ELIDED_LOCK",
        "PEBScounters": "0,1,2,3",
        "PublicDescription": "Counts the number of times a TSX Abort was triggered due to a non-release/commit store to lock.",
        "SampleAfterValue": "100003",
        "Speculative": "1",
        "UMask": "0x4"
    },
    {
        "BriefDescription": "Number of times HLE lock could not be elided due to ElisionBufferAvailable being zero.",
        "CollectPEBSRecord": "2",
        "Counter": "0,1,2,3",
        "EventCode": "0x54",
        "EventName": "TX_MEM.HLE_ELISION_BUFFER_FULL",
        "PEBScounters": "0,1,2,3",
        "PublicDescription": "Counts the number of times we could not allocate Lock Buffer.",
        "SampleAfterValue": "100003",
        "Speculative": "1",
        "UMask": "0x40"
    }
]<|MERGE_RESOLUTION|>--- conflicted
+++ resolved
@@ -239,10 +239,6 @@
         "MSRValue": "0x3FFFC00004",
         "Offcore": "1",
         "PEBScounters": "0,1,2,3",
-<<<<<<< HEAD
-        "PublicDescription": "Offcore response can be programmed only with a specific pair of event select and counter MSR, and with specific event codes and predefine mask bit value in a dedicated MSR to specify attributes of the offcore transaction.",
-=======
->>>>>>> 88084a3d
         "SampleAfterValue": "100003",
         "Speculative": "1",
         "UMask": "0x1"
@@ -257,10 +253,6 @@
         "MSRValue": "0x3FFFC00001",
         "Offcore": "1",
         "PEBScounters": "0,1,2,3",
-<<<<<<< HEAD
-        "PublicDescription": "Offcore response can be programmed only with a specific pair of event select and counter MSR, and with specific event codes and predefine mask bit value in a dedicated MSR to specify attributes of the offcore transaction.",
-=======
->>>>>>> 88084a3d
         "SampleAfterValue": "100003",
         "Speculative": "1",
         "UMask": "0x1"
@@ -275,10 +267,6 @@
         "MSRValue": "0x3FFFC00002",
         "Offcore": "1",
         "PEBScounters": "0,1,2,3",
-<<<<<<< HEAD
-        "PublicDescription": "Offcore response can be programmed only with a specific pair of event select and counter MSR, and with specific event codes and predefine mask bit value in a dedicated MSR to specify attributes of the offcore transaction.",
-=======
->>>>>>> 88084a3d
         "SampleAfterValue": "100003",
         "Speculative": "1",
         "UMask": "0x1"
@@ -307,10 +295,6 @@
         "MSRValue": "0x3FFFC00010",
         "Offcore": "1",
         "PEBScounters": "0,1,2,3",
-<<<<<<< HEAD
-        "PublicDescription": "Offcore response can be programmed only with a specific pair of event select and counter MSR, and with specific event codes and predefine mask bit value in a dedicated MSR to specify attributes of the offcore transaction.",
-=======
->>>>>>> 88084a3d
         "SampleAfterValue": "100003",
         "Speculative": "1",
         "UMask": "0x1"
@@ -325,10 +309,6 @@
         "MSRValue": "0x3FFFC00020",
         "Offcore": "1",
         "PEBScounters": "0,1,2,3",
-<<<<<<< HEAD
-        "PublicDescription": "Offcore response can be programmed only with a specific pair of event select and counter MSR, and with specific event codes and predefine mask bit value in a dedicated MSR to specify attributes of the offcore transaction.",
-=======
->>>>>>> 88084a3d
         "SampleAfterValue": "100003",
         "Speculative": "1",
         "UMask": "0x1"
