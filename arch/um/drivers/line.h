/* 
 * Copyright (C) 2001, 2002 Jeff Dike (jdike@karaya.com)
 * Licensed under the GPL
 */

#ifndef __LINE_H__
#define __LINE_H__

#include "linux/list.h"
#include "linux/workqueue.h"
#include "linux/tty.h"
#include "linux/interrupt.h"
#include "linux/spinlock.h"
#include "linux/mutex.h"
#include "chan_user.h"
#include "mconsole_kern.h"

/* There's only two modifiable fields in this - .mc.list and .driver */
struct line_driver {
	const char *name;
	const char *device_name;
	const short major;
	const short minor_start;
	const short type;
	const short subtype;
	const int read_irq;
	const char *read_irq_name;
	const int write_irq;
	const char *write_irq_name;
	struct mc_device mc;
	struct tty_driver *driver;
};

struct line {
	struct tty_port port;
<<<<<<< HEAD
	struct mutex count_lock;
=======
>>>>>>> 0d7614f0
	int valid;

	char *init_str;
	struct list_head chan_list;
	struct chan *chan_in, *chan_out;

	/*This lock is actually, mostly, local to*/
	spinlock_t lock;
	int throttled;
	/* Yes, this is a real circular buffer.
	 * XXX: And this should become a struct kfifo!
	 *
	 * buffer points to a buffer allocated on demand, of length
	 * LINE_BUFSIZE, head to the start of the ring, tail to the end.*/
	char *buffer;
	char *head;
	char *tail;

	int sigio;
	struct delayed_work task;
	const struct line_driver *driver;
};

extern void line_close(struct tty_struct *tty, struct file * filp);
extern int line_open(struct tty_struct *tty, struct file *filp);
extern int line_install(struct tty_driver *driver, struct tty_struct *tty,
	struct line *line);
extern void line_cleanup(struct tty_struct *tty);
extern void line_hangup(struct tty_struct *tty);
extern int line_setup(char **conf, unsigned nlines, char **def,
		      char *init, char *name);
extern int line_write(struct tty_struct *tty, const unsigned char *buf,
		      int len);
extern int line_put_char(struct tty_struct *tty, unsigned char ch);
extern void line_set_termios(struct tty_struct *tty, struct ktermios * old);
extern int line_chars_in_buffer(struct tty_struct *tty);
extern void line_flush_buffer(struct tty_struct *tty);
extern void line_flush_chars(struct tty_struct *tty);
extern int line_write_room(struct tty_struct *tty);
extern void line_throttle(struct tty_struct *tty);
extern void line_unthrottle(struct tty_struct *tty);

extern char *add_xterm_umid(char *base);
extern int line_setup_irq(int fd, int input, int output, struct line *line,
			  void *data);
extern void line_close_chan(struct line *line);
extern int register_lines(struct line_driver *line_driver,
			  const struct tty_operations *driver,
			  struct line *lines, int nlines);
extern int setup_one_line(struct line *lines, int n, char *init,
			  const struct chan_opts *opts, char **error_out);
extern void close_lines(struct line *lines, int nlines);

extern int line_config(struct line *lines, unsigned int sizeof_lines,
		       char *str, const struct chan_opts *opts,
		       char **error_out);
extern int line_id(char **str, int *start_out, int *end_out);
extern int line_remove(struct line *lines, unsigned int sizeof_lines, int n,
		       char **error_out);
extern int line_get_config(char *dev, struct line *lines,
			   unsigned int sizeof_lines, char *str,
			   int size, char **error_out);

#endif<|MERGE_RESOLUTION|>--- conflicted
+++ resolved
@@ -33,10 +33,6 @@
 
 struct line {
 	struct tty_port port;
-<<<<<<< HEAD
-	struct mutex count_lock;
-=======
->>>>>>> 0d7614f0
 	int valid;
 
 	char *init_str;
