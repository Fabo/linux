--- conflicted
+++ resolved
@@ -3334,11 +3334,7 @@
 	struct sk_buff *msg;
 	void *hdr;
 
-<<<<<<< HEAD
-	msg = nlmsg_new(NLMSG_GOODSIZE, GFP_KERNEL);
-=======
 	msg = nlmsg_new(NLMSG_GOODSIZE, GFP_ATOMIC);
->>>>>>> 6574612f
 	if (!msg)
 		return;
 
@@ -3357,11 +3353,7 @@
 		return;
 	}
 
-<<<<<<< HEAD
-	genlmsg_multicast(msg, 0, nl80211_mlme_mcgrp.id, GFP_KERNEL);
-=======
 	genlmsg_multicast(msg, 0, nl80211_mlme_mcgrp.id, GFP_ATOMIC);
->>>>>>> 6574612f
 	return;
 
  nla_put_failure:
