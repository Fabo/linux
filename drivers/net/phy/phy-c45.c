// SPDX-License-Identifier: GPL-2.0-only
/*
 * Clause 45 PHY support
 */
#include <linux/ethtool.h>
#include <linux/export.h>
#include <linux/mdio.h>
#include <linux/mii.h>
#include <linux/phy.h>

/**
 * genphy_c45_setup_forced - configures a forced speed
 * @phydev: target phy_device struct
 */
int genphy_c45_pma_setup_forced(struct phy_device *phydev)
{
	int ctrl1, ctrl2, ret;

	/* Half duplex is not supported */
	if (phydev->duplex != DUPLEX_FULL)
		return -EINVAL;

	ctrl1 = phy_read_mmd(phydev, MDIO_MMD_PMAPMD, MDIO_CTRL1);
	if (ctrl1 < 0)
		return ctrl1;

	ctrl2 = phy_read_mmd(phydev, MDIO_MMD_PMAPMD, MDIO_CTRL2);
	if (ctrl2 < 0)
		return ctrl2;

	ctrl1 &= ~MDIO_CTRL1_SPEEDSEL;
	/*
	 * PMA/PMD type selection is 1.7.5:0 not 1.7.3:0.  See 45.2.1.6.1
	 * in 802.3-2012 and 802.3-2015.
	 */
	ctrl2 &= ~(MDIO_PMA_CTRL2_TYPE | 0x30);

	switch (phydev->speed) {
	case SPEED_10:
		ctrl2 |= MDIO_PMA_CTRL2_10BT;
		break;
	case SPEED_100:
		ctrl1 |= MDIO_PMA_CTRL1_SPEED100;
		ctrl2 |= MDIO_PMA_CTRL2_100BTX;
		break;
	case SPEED_1000:
		ctrl1 |= MDIO_PMA_CTRL1_SPEED1000;
		/* Assume 1000base-T */
		ctrl2 |= MDIO_PMA_CTRL2_1000BT;
		break;
	case SPEED_2500:
		ctrl1 |= MDIO_CTRL1_SPEED2_5G;
		/* Assume 2.5Gbase-T */
		ctrl2 |= MDIO_PMA_CTRL2_2_5GBT;
		break;
	case SPEED_5000:
		ctrl1 |= MDIO_CTRL1_SPEED5G;
		/* Assume 5Gbase-T */
		ctrl2 |= MDIO_PMA_CTRL2_5GBT;
		break;
	case SPEED_10000:
		ctrl1 |= MDIO_CTRL1_SPEED10G;
		/* Assume 10Gbase-T */
		ctrl2 |= MDIO_PMA_CTRL2_10GBT;
		break;
	default:
		return -EINVAL;
	}

	ret = phy_write_mmd(phydev, MDIO_MMD_PMAPMD, MDIO_CTRL1, ctrl1);
	if (ret < 0)
		return ret;

	ret = phy_write_mmd(phydev, MDIO_MMD_PMAPMD, MDIO_CTRL2, ctrl2);
	if (ret < 0)
		return ret;

	return genphy_c45_an_disable_aneg(phydev);
}
EXPORT_SYMBOL_GPL(genphy_c45_pma_setup_forced);

/**
 * genphy_c45_an_config_aneg - configure advertisement registers
 * @phydev: target phy_device struct
 *
 * Configure advertisement registers based on modes set in phydev->advertising
 *
 * Returns negative errno code on failure, 0 if advertisement didn't change,
 * or 1 if advertised modes changed.
 */
int genphy_c45_an_config_aneg(struct phy_device *phydev)
{
	int changed, ret;
	u32 adv;

	linkmode_and(phydev->advertising, phydev->advertising,
		     phydev->supported);

	changed = genphy_config_eee_advert(phydev);

	adv = linkmode_adv_to_mii_adv_t(phydev->advertising);

	ret = phy_modify_mmd_changed(phydev, MDIO_MMD_AN, MDIO_AN_ADVERTISE,
				     ADVERTISE_ALL | ADVERTISE_100BASE4 |
				     ADVERTISE_PAUSE_CAP | ADVERTISE_PAUSE_ASYM,
				     adv);
	if (ret < 0)
		return ret;
	if (ret > 0)
		changed = 1;

	adv = linkmode_adv_to_mii_10gbt_adv_t(phydev->advertising);

	ret = phy_modify_mmd_changed(phydev, MDIO_MMD_AN, MDIO_AN_10GBT_CTRL,
				     MDIO_AN_10GBT_CTRL_ADV10G |
				     MDIO_AN_10GBT_CTRL_ADV5G |
				     MDIO_AN_10GBT_CTRL_ADV2_5G, adv);
	if (ret < 0)
		return ret;
	if (ret > 0)
		changed = 1;

	return changed;
}
EXPORT_SYMBOL_GPL(genphy_c45_an_config_aneg);

/**
 * genphy_c45_an_disable_aneg - disable auto-negotiation
 * @phydev: target phy_device struct
 *
 * Disable auto-negotiation in the Clause 45 PHY. The link parameters
 * parameters are controlled through the PMA/PMD MMD registers.
 *
 * Returns zero on success, negative errno code on failure.
 */
int genphy_c45_an_disable_aneg(struct phy_device *phydev)
{

	return phy_clear_bits_mmd(phydev, MDIO_MMD_AN, MDIO_CTRL1,
				  MDIO_AN_CTRL1_ENABLE | MDIO_AN_CTRL1_RESTART);
}
EXPORT_SYMBOL_GPL(genphy_c45_an_disable_aneg);

/**
 * genphy_c45_restart_aneg - Enable and restart auto-negotiation
 * @phydev: target phy_device struct
 *
 * This assumes that the auto-negotiation MMD is present.
 *
 * Enable and restart auto-negotiation.
 */
int genphy_c45_restart_aneg(struct phy_device *phydev)
{
	return phy_set_bits_mmd(phydev, MDIO_MMD_AN, MDIO_CTRL1,
				MDIO_AN_CTRL1_ENABLE | MDIO_AN_CTRL1_RESTART);
}
EXPORT_SYMBOL_GPL(genphy_c45_restart_aneg);

/**
 * genphy_c45_check_and_restart_aneg - Enable and restart auto-negotiation
 * @phydev: target phy_device struct
 * @restart: whether aneg restart is requested
 *
 * This assumes that the auto-negotiation MMD is present.
 *
 * Check, and restart auto-negotiation if needed.
 */
int genphy_c45_check_and_restart_aneg(struct phy_device *phydev, bool restart)
{
	int ret = 0;
<<<<<<< HEAD

	if (!restart) {
		/* Configure and restart aneg if it wasn't set before */
		ret = phy_read_mmd(phydev, MDIO_MMD_AN, MDIO_CTRL1);
		if (ret < 0)
			return ret;

		if (!(ret & MDIO_AN_CTRL1_ENABLE))
			restart = true;
	}

	if (restart)
		ret = genphy_c45_restart_aneg(phydev);

=======

	if (!restart) {
		/* Configure and restart aneg if it wasn't set before */
		ret = phy_read_mmd(phydev, MDIO_MMD_AN, MDIO_CTRL1);
		if (ret < 0)
			return ret;

		if (!(ret & MDIO_AN_CTRL1_ENABLE))
			restart = true;
	}

	if (restart)
		ret = genphy_c45_restart_aneg(phydev);

>>>>>>> 0ecfebd2
	return ret;
}
EXPORT_SYMBOL_GPL(genphy_c45_check_and_restart_aneg);

/**
 * genphy_c45_aneg_done - return auto-negotiation complete status
 * @phydev: target phy_device struct
 *
 * This assumes that the auto-negotiation MMD is present.
 *
 * Reads the status register from the auto-negotiation MMD, returning:
 * - positive if auto-negotiation is complete
 * - negative errno code on error
 * - zero otherwise
 */
int genphy_c45_aneg_done(struct phy_device *phydev)
{
	int val = phy_read_mmd(phydev, MDIO_MMD_AN, MDIO_STAT1);

	return val < 0 ? val : val & MDIO_AN_STAT1_COMPLETE ? 1 : 0;
}
EXPORT_SYMBOL_GPL(genphy_c45_aneg_done);

/**
 * genphy_c45_read_link - read the overall link status from the MMDs
 * @phydev: target phy_device struct
 *
 * Read the link status from the specified MMDs, and if they all indicate
 * that the link is up, set phydev->link to 1.  If an error is encountered,
 * a negative errno will be returned, otherwise zero.
 */
int genphy_c45_read_link(struct phy_device *phydev)
{
	u32 mmd_mask = MDIO_DEVS_PMAPMD;
	int val, devad;
	bool link = true;

	while (mmd_mask && link) {
		devad = __ffs(mmd_mask);
		mmd_mask &= ~BIT(devad);

		/* The link state is latched low so that momentary link
		 * drops can be detected. Do not double-read the status
		 * in polling mode to detect such short link drops.
		 */
		if (!phy_polling_mode(phydev)) {
			val = phy_read_mmd(phydev, devad, MDIO_STAT1);
			if (val < 0)
				return val;
			else if (val & MDIO_STAT1_LSTATUS)
				continue;
		}

		val = phy_read_mmd(phydev, devad, MDIO_STAT1);
		if (val < 0)
			return val;

		if (!(val & MDIO_STAT1_LSTATUS))
			link = false;
	}

	phydev->link = link;

	return 0;
}
EXPORT_SYMBOL_GPL(genphy_c45_read_link);

/**
 * genphy_c45_read_lpa - read the link partner advertisement and pause
 * @phydev: target phy_device struct
 *
 * Read the Clause 45 defined base (7.19) and 10G (7.33) status registers,
 * filling in the link partner advertisement, pause and asym_pause members
 * in @phydev.  This assumes that the auto-negotiation MMD is present, and
 * the backplane bit (7.48.0) is clear.  Clause 45 PHY drivers are expected
 * to fill in the remainder of the link partner advert from vendor registers.
 */
int genphy_c45_read_lpa(struct phy_device *phydev)
{
	int val;

	val = phy_read_mmd(phydev, MDIO_MMD_AN, MDIO_STAT1);
	if (val < 0)
		return val;

	if (!(val & MDIO_AN_STAT1_COMPLETE)) {
		linkmode_clear_bit(ETHTOOL_LINK_MODE_Autoneg_BIT,
				   phydev->lp_advertising);
		mii_10gbt_stat_mod_linkmode_lpa_t(phydev->lp_advertising, 0);
		mii_adv_mod_linkmode_adv_t(phydev->lp_advertising, 0);
		phydev->pause = 0;
		phydev->asym_pause = 0;

		return 0;
	}

	linkmode_mod_bit(ETHTOOL_LINK_MODE_Autoneg_BIT, phydev->lp_advertising,
			 val & MDIO_AN_STAT1_LPABLE);

	/* Read the link partner's base page advertisement */
	val = phy_read_mmd(phydev, MDIO_MMD_AN, MDIO_AN_LPA);
	if (val < 0)
		return val;

<<<<<<< HEAD
	mii_lpa_mod_linkmode_lpa_t(phydev->lp_advertising, val);
=======
	mii_adv_mod_linkmode_adv_t(phydev->lp_advertising, val);
>>>>>>> 0ecfebd2
	phydev->pause = val & LPA_PAUSE_CAP ? 1 : 0;
	phydev->asym_pause = val & LPA_PAUSE_ASYM ? 1 : 0;

	/* Read the link partner's 10G advertisement */
	val = phy_read_mmd(phydev, MDIO_MMD_AN, MDIO_AN_10GBT_STAT);
	if (val < 0)
		return val;

	mii_10gbt_stat_mod_linkmode_lpa_t(phydev->lp_advertising, val);

	return 0;
}
EXPORT_SYMBOL_GPL(genphy_c45_read_lpa);

/**
 * genphy_c45_read_pma - read link speed etc from PMA
 * @phydev: target phy_device struct
 */
int genphy_c45_read_pma(struct phy_device *phydev)
{
	int val;

	val = phy_read_mmd(phydev, MDIO_MMD_PMAPMD, MDIO_CTRL1);
	if (val < 0)
		return val;

	switch (val & MDIO_CTRL1_SPEEDSEL) {
	case 0:
		phydev->speed = SPEED_10;
		break;
	case MDIO_PMA_CTRL1_SPEED100:
		phydev->speed = SPEED_100;
		break;
	case MDIO_PMA_CTRL1_SPEED1000:
		phydev->speed = SPEED_1000;
		break;
	case MDIO_CTRL1_SPEED2_5G:
		phydev->speed = SPEED_2500;
		break;
	case MDIO_CTRL1_SPEED5G:
		phydev->speed = SPEED_5000;
		break;
	case MDIO_CTRL1_SPEED10G:
		phydev->speed = SPEED_10000;
		break;
	default:
		phydev->speed = SPEED_UNKNOWN;
		break;
	}

	phydev->duplex = DUPLEX_FULL;

	return 0;
}
EXPORT_SYMBOL_GPL(genphy_c45_read_pma);

/**
 * genphy_c45_read_mdix - read mdix status from PMA
 * @phydev: target phy_device struct
 */
int genphy_c45_read_mdix(struct phy_device *phydev)
{
	int val;

	if (phydev->speed == SPEED_10000) {
		val = phy_read_mmd(phydev, MDIO_MMD_PMAPMD,
				   MDIO_PMA_10GBT_SWAPPOL);
		if (val < 0)
			return val;

		switch (val) {
		case MDIO_PMA_10GBT_SWAPPOL_ABNX | MDIO_PMA_10GBT_SWAPPOL_CDNX:
			phydev->mdix = ETH_TP_MDI;
			break;

		case 0:
			phydev->mdix = ETH_TP_MDI_X;
			break;

		default:
			phydev->mdix = ETH_TP_MDI_INVALID;
			break;
		}
	}

	return 0;
}
EXPORT_SYMBOL_GPL(genphy_c45_read_mdix);

/**
 * genphy_c45_pma_read_abilities - read supported link modes from PMA
 * @phydev: target phy_device struct
 *
 * Read the supported link modes from the PMA Status 2 (1.8) register. If bit
 * 1.8.9 is set, the list of supported modes is build using the values in the
 * PMA Extended Abilities (1.11) register, indicating 1000BASET an 10G related
 * modes. If bit 1.11.14 is set, then the list is also extended with the modes
 * in the 2.5G/5G PMA Extended register (1.21), indicating if 2.5GBASET and
 * 5GBASET are supported.
 */
int genphy_c45_pma_read_abilities(struct phy_device *phydev)
{
	int val;

	linkmode_clear_bit(ETHTOOL_LINK_MODE_Autoneg_BIT, phydev->supported);
	if (phydev->c45_ids.devices_in_package & MDIO_DEVS_AN) {
		val = phy_read_mmd(phydev, MDIO_MMD_AN, MDIO_STAT1);
		if (val < 0)
			return val;

		if (val & MDIO_AN_STAT1_ABLE)
			linkmode_set_bit(ETHTOOL_LINK_MODE_Autoneg_BIT,
					 phydev->supported);
	}

	val = phy_read_mmd(phydev, MDIO_MMD_PMAPMD, MDIO_STAT2);
	if (val < 0)
		return val;

	linkmode_mod_bit(ETHTOOL_LINK_MODE_10000baseSR_Full_BIT,
			 phydev->supported,
			 val & MDIO_PMA_STAT2_10GBSR);

	linkmode_mod_bit(ETHTOOL_LINK_MODE_10000baseLR_Full_BIT,
			 phydev->supported,
			 val & MDIO_PMA_STAT2_10GBLR);

	linkmode_mod_bit(ETHTOOL_LINK_MODE_10000baseER_Full_BIT,
			 phydev->supported,
			 val & MDIO_PMA_STAT2_10GBER);
<<<<<<< HEAD

	if (val & MDIO_PMA_STAT2_EXTABLE) {
		val = phy_read_mmd(phydev, MDIO_MMD_PMAPMD, MDIO_PMA_EXTABLE);
		if (val < 0)
			return val;

		linkmode_mod_bit(ETHTOOL_LINK_MODE_10000baseLRM_Full_BIT,
				 phydev->supported,
				 val & MDIO_PMA_EXTABLE_10GBLRM);
		linkmode_mod_bit(ETHTOOL_LINK_MODE_10000baseT_Full_BIT,
				 phydev->supported,
				 val & MDIO_PMA_EXTABLE_10GBT);
		linkmode_mod_bit(ETHTOOL_LINK_MODE_10000baseKX4_Full_BIT,
				 phydev->supported,
				 val & MDIO_PMA_EXTABLE_10GBKX4);
		linkmode_mod_bit(ETHTOOL_LINK_MODE_10000baseKR_Full_BIT,
				 phydev->supported,
				 val & MDIO_PMA_EXTABLE_10GBKR);
		linkmode_mod_bit(ETHTOOL_LINK_MODE_1000baseT_Full_BIT,
				 phydev->supported,
				 val & MDIO_PMA_EXTABLE_1000BT);
		linkmode_mod_bit(ETHTOOL_LINK_MODE_1000baseKX_Full_BIT,
				 phydev->supported,
				 val & MDIO_PMA_EXTABLE_1000BKX);

		linkmode_mod_bit(ETHTOOL_LINK_MODE_100baseT_Full_BIT,
				 phydev->supported,
				 val & MDIO_PMA_EXTABLE_100BTX);
		linkmode_mod_bit(ETHTOOL_LINK_MODE_100baseT_Half_BIT,
				 phydev->supported,
				 val & MDIO_PMA_EXTABLE_100BTX);

		linkmode_mod_bit(ETHTOOL_LINK_MODE_10baseT_Full_BIT,
				 phydev->supported,
				 val & MDIO_PMA_EXTABLE_10BT);
		linkmode_mod_bit(ETHTOOL_LINK_MODE_10baseT_Half_BIT,
				 phydev->supported,
				 val & MDIO_PMA_EXTABLE_10BT);

		if (val & MDIO_PMA_EXTABLE_NBT) {
			val = phy_read_mmd(phydev, MDIO_MMD_PMAPMD,
					   MDIO_PMA_NG_EXTABLE);
			if (val < 0)
				return val;

			linkmode_mod_bit(ETHTOOL_LINK_MODE_2500baseT_Full_BIT,
					 phydev->supported,
					 val & MDIO_PMA_NG_EXTABLE_2_5GBT);

			linkmode_mod_bit(ETHTOOL_LINK_MODE_5000baseT_Full_BIT,
					 phydev->supported,
					 val & MDIO_PMA_NG_EXTABLE_5GBT);
		}
	}

	return 0;
}
EXPORT_SYMBOL_GPL(genphy_c45_pma_read_abilities);

/**
 * genphy_c45_read_status - read PHY status
 * @phydev: target phy_device struct
 *
 * Reads status from PHY and sets phy_device members accordingly.
 */
int genphy_c45_read_status(struct phy_device *phydev)
{
	int ret;
=======

	if (val & MDIO_PMA_STAT2_EXTABLE) {
		val = phy_read_mmd(phydev, MDIO_MMD_PMAPMD, MDIO_PMA_EXTABLE);
		if (val < 0)
			return val;

		linkmode_mod_bit(ETHTOOL_LINK_MODE_10000baseLRM_Full_BIT,
				 phydev->supported,
				 val & MDIO_PMA_EXTABLE_10GBLRM);
		linkmode_mod_bit(ETHTOOL_LINK_MODE_10000baseT_Full_BIT,
				 phydev->supported,
				 val & MDIO_PMA_EXTABLE_10GBT);
		linkmode_mod_bit(ETHTOOL_LINK_MODE_10000baseKX4_Full_BIT,
				 phydev->supported,
				 val & MDIO_PMA_EXTABLE_10GBKX4);
		linkmode_mod_bit(ETHTOOL_LINK_MODE_10000baseKR_Full_BIT,
				 phydev->supported,
				 val & MDIO_PMA_EXTABLE_10GBKR);
		linkmode_mod_bit(ETHTOOL_LINK_MODE_1000baseT_Full_BIT,
				 phydev->supported,
				 val & MDIO_PMA_EXTABLE_1000BT);
		linkmode_mod_bit(ETHTOOL_LINK_MODE_1000baseKX_Full_BIT,
				 phydev->supported,
				 val & MDIO_PMA_EXTABLE_1000BKX);

		linkmode_mod_bit(ETHTOOL_LINK_MODE_100baseT_Full_BIT,
				 phydev->supported,
				 val & MDIO_PMA_EXTABLE_100BTX);
		linkmode_mod_bit(ETHTOOL_LINK_MODE_100baseT_Half_BIT,
				 phydev->supported,
				 val & MDIO_PMA_EXTABLE_100BTX);

		linkmode_mod_bit(ETHTOOL_LINK_MODE_10baseT_Full_BIT,
				 phydev->supported,
				 val & MDIO_PMA_EXTABLE_10BT);
		linkmode_mod_bit(ETHTOOL_LINK_MODE_10baseT_Half_BIT,
				 phydev->supported,
				 val & MDIO_PMA_EXTABLE_10BT);

		if (val & MDIO_PMA_EXTABLE_NBT) {
			val = phy_read_mmd(phydev, MDIO_MMD_PMAPMD,
					   MDIO_PMA_NG_EXTABLE);
			if (val < 0)
				return val;

			linkmode_mod_bit(ETHTOOL_LINK_MODE_2500baseT_Full_BIT,
					 phydev->supported,
					 val & MDIO_PMA_NG_EXTABLE_2_5GBT);

			linkmode_mod_bit(ETHTOOL_LINK_MODE_5000baseT_Full_BIT,
					 phydev->supported,
					 val & MDIO_PMA_NG_EXTABLE_5GBT);
		}
	}
>>>>>>> 0ecfebd2

	ret = genphy_c45_read_link(phydev);
	if (ret)
		return ret;

	phydev->speed = SPEED_UNKNOWN;
	phydev->duplex = DUPLEX_UNKNOWN;
	phydev->pause = 0;
	phydev->asym_pause = 0;

	if (phydev->autoneg == AUTONEG_ENABLE) {
		ret = genphy_c45_read_lpa(phydev);
		if (ret)
			return ret;

		phy_resolve_aneg_linkmode(phydev);
	} else {
		ret = genphy_c45_read_pma(phydev);
	}

	return ret;
}
<<<<<<< HEAD
EXPORT_SYMBOL_GPL(genphy_c45_read_status);

/* The gen10g_* functions are the old Clause 45 stub */

int gen10g_config_aneg(struct phy_device *phydev)
=======
EXPORT_SYMBOL_GPL(genphy_c45_pma_read_abilities);

/**
 * genphy_c45_read_status - read PHY status
 * @phydev: target phy_device struct
 *
 * Reads status from PHY and sets phy_device members accordingly.
 */
int genphy_c45_read_status(struct phy_device *phydev)
>>>>>>> 0ecfebd2
{
	int ret;

	ret = genphy_c45_read_link(phydev);
	if (ret)
		return ret;

	phydev->speed = SPEED_UNKNOWN;
	phydev->duplex = DUPLEX_UNKNOWN;
	phydev->pause = 0;
	phydev->asym_pause = 0;

	if (phydev->autoneg == AUTONEG_ENABLE) {
		ret = genphy_c45_read_lpa(phydev);
		if (ret)
			return ret;

		phy_resolve_aneg_linkmode(phydev);
	} else {
		ret = genphy_c45_read_pma(phydev);
	}

	return ret;
}
<<<<<<< HEAD
EXPORT_SYMBOL_GPL(gen10g_config_aneg);

static int gen10g_read_status(struct phy_device *phydev)
=======
EXPORT_SYMBOL_GPL(genphy_c45_read_status);

/* The gen10g_* functions are the old Clause 45 stub */

int gen10g_config_aneg(struct phy_device *phydev)
>>>>>>> 0ecfebd2
{
	/* For now just lie and say it's 10G all the time */
	phydev->speed = SPEED_10000;
	phydev->duplex = DUPLEX_FULL;

	return genphy_c45_read_link(phydev);
}
<<<<<<< HEAD
=======
EXPORT_SYMBOL_GPL(gen10g_config_aneg);
>>>>>>> 0ecfebd2

struct phy_driver genphy_c45_driver = {
	.phy_id         = 0xffffffff,
	.phy_id_mask    = 0xffffffff,
<<<<<<< HEAD
	.name           = "Generic 10G PHY",
	.soft_reset	= genphy_no_soft_reset,
	.features       = PHY_10GBIT_FEATURES,
	.config_aneg    = gen10g_config_aneg,
	.read_status    = gen10g_read_status,
=======
	.name           = "Generic Clause 45 PHY",
	.soft_reset	= genphy_no_soft_reset,
	.read_status    = genphy_c45_read_status,
>>>>>>> 0ecfebd2
};<|MERGE_RESOLUTION|>--- conflicted
+++ resolved
@@ -168,7 +168,6 @@
 int genphy_c45_check_and_restart_aneg(struct phy_device *phydev, bool restart)
 {
 	int ret = 0;
-<<<<<<< HEAD
 
 	if (!restart) {
 		/* Configure and restart aneg if it wasn't set before */
@@ -183,22 +182,6 @@
 	if (restart)
 		ret = genphy_c45_restart_aneg(phydev);
 
-=======
-
-	if (!restart) {
-		/* Configure and restart aneg if it wasn't set before */
-		ret = phy_read_mmd(phydev, MDIO_MMD_AN, MDIO_CTRL1);
-		if (ret < 0)
-			return ret;
-
-		if (!(ret & MDIO_AN_CTRL1_ENABLE))
-			restart = true;
-	}
-
-	if (restart)
-		ret = genphy_c45_restart_aneg(phydev);
-
->>>>>>> 0ecfebd2
 	return ret;
 }
 EXPORT_SYMBOL_GPL(genphy_c45_check_and_restart_aneg);
@@ -303,11 +286,7 @@
 	if (val < 0)
 		return val;
 
-<<<<<<< HEAD
-	mii_lpa_mod_linkmode_lpa_t(phydev->lp_advertising, val);
-=======
 	mii_adv_mod_linkmode_adv_t(phydev->lp_advertising, val);
->>>>>>> 0ecfebd2
 	phydev->pause = val & LPA_PAUSE_CAP ? 1 : 0;
 	phydev->asym_pause = val & LPA_PAUSE_ASYM ? 1 : 0;
 
@@ -438,7 +417,6 @@
 	linkmode_mod_bit(ETHTOOL_LINK_MODE_10000baseER_Full_BIT,
 			 phydev->supported,
 			 val & MDIO_PMA_STAT2_10GBER);
-<<<<<<< HEAD
 
 	if (val & MDIO_PMA_STAT2_EXTABLE) {
 		val = phy_read_mmd(phydev, MDIO_MMD_PMAPMD, MDIO_PMA_EXTABLE);
@@ -507,62 +485,6 @@
 int genphy_c45_read_status(struct phy_device *phydev)
 {
 	int ret;
-=======
-
-	if (val & MDIO_PMA_STAT2_EXTABLE) {
-		val = phy_read_mmd(phydev, MDIO_MMD_PMAPMD, MDIO_PMA_EXTABLE);
-		if (val < 0)
-			return val;
-
-		linkmode_mod_bit(ETHTOOL_LINK_MODE_10000baseLRM_Full_BIT,
-				 phydev->supported,
-				 val & MDIO_PMA_EXTABLE_10GBLRM);
-		linkmode_mod_bit(ETHTOOL_LINK_MODE_10000baseT_Full_BIT,
-				 phydev->supported,
-				 val & MDIO_PMA_EXTABLE_10GBT);
-		linkmode_mod_bit(ETHTOOL_LINK_MODE_10000baseKX4_Full_BIT,
-				 phydev->supported,
-				 val & MDIO_PMA_EXTABLE_10GBKX4);
-		linkmode_mod_bit(ETHTOOL_LINK_MODE_10000baseKR_Full_BIT,
-				 phydev->supported,
-				 val & MDIO_PMA_EXTABLE_10GBKR);
-		linkmode_mod_bit(ETHTOOL_LINK_MODE_1000baseT_Full_BIT,
-				 phydev->supported,
-				 val & MDIO_PMA_EXTABLE_1000BT);
-		linkmode_mod_bit(ETHTOOL_LINK_MODE_1000baseKX_Full_BIT,
-				 phydev->supported,
-				 val & MDIO_PMA_EXTABLE_1000BKX);
-
-		linkmode_mod_bit(ETHTOOL_LINK_MODE_100baseT_Full_BIT,
-				 phydev->supported,
-				 val & MDIO_PMA_EXTABLE_100BTX);
-		linkmode_mod_bit(ETHTOOL_LINK_MODE_100baseT_Half_BIT,
-				 phydev->supported,
-				 val & MDIO_PMA_EXTABLE_100BTX);
-
-		linkmode_mod_bit(ETHTOOL_LINK_MODE_10baseT_Full_BIT,
-				 phydev->supported,
-				 val & MDIO_PMA_EXTABLE_10BT);
-		linkmode_mod_bit(ETHTOOL_LINK_MODE_10baseT_Half_BIT,
-				 phydev->supported,
-				 val & MDIO_PMA_EXTABLE_10BT);
-
-		if (val & MDIO_PMA_EXTABLE_NBT) {
-			val = phy_read_mmd(phydev, MDIO_MMD_PMAPMD,
-					   MDIO_PMA_NG_EXTABLE);
-			if (val < 0)
-				return val;
-
-			linkmode_mod_bit(ETHTOOL_LINK_MODE_2500baseT_Full_BIT,
-					 phydev->supported,
-					 val & MDIO_PMA_NG_EXTABLE_2_5GBT);
-
-			linkmode_mod_bit(ETHTOOL_LINK_MODE_5000baseT_Full_BIT,
-					 phydev->supported,
-					 val & MDIO_PMA_NG_EXTABLE_5GBT);
-		}
-	}
->>>>>>> 0ecfebd2
 
 	ret = genphy_c45_read_link(phydev);
 	if (ret)
@@ -585,82 +507,20 @@
 
 	return ret;
 }
-<<<<<<< HEAD
 EXPORT_SYMBOL_GPL(genphy_c45_read_status);
 
 /* The gen10g_* functions are the old Clause 45 stub */
 
 int gen10g_config_aneg(struct phy_device *phydev)
-=======
-EXPORT_SYMBOL_GPL(genphy_c45_pma_read_abilities);
-
-/**
- * genphy_c45_read_status - read PHY status
- * @phydev: target phy_device struct
- *
- * Reads status from PHY and sets phy_device members accordingly.
- */
-int genphy_c45_read_status(struct phy_device *phydev)
->>>>>>> 0ecfebd2
-{
-	int ret;
-
-	ret = genphy_c45_read_link(phydev);
-	if (ret)
-		return ret;
-
-	phydev->speed = SPEED_UNKNOWN;
-	phydev->duplex = DUPLEX_UNKNOWN;
-	phydev->pause = 0;
-	phydev->asym_pause = 0;
-
-	if (phydev->autoneg == AUTONEG_ENABLE) {
-		ret = genphy_c45_read_lpa(phydev);
-		if (ret)
-			return ret;
-
-		phy_resolve_aneg_linkmode(phydev);
-	} else {
-		ret = genphy_c45_read_pma(phydev);
-	}
-
-	return ret;
-}
-<<<<<<< HEAD
+{
+	return 0;
+}
 EXPORT_SYMBOL_GPL(gen10g_config_aneg);
-
-static int gen10g_read_status(struct phy_device *phydev)
-=======
-EXPORT_SYMBOL_GPL(genphy_c45_read_status);
-
-/* The gen10g_* functions are the old Clause 45 stub */
-
-int gen10g_config_aneg(struct phy_device *phydev)
->>>>>>> 0ecfebd2
-{
-	/* For now just lie and say it's 10G all the time */
-	phydev->speed = SPEED_10000;
-	phydev->duplex = DUPLEX_FULL;
-
-	return genphy_c45_read_link(phydev);
-}
-<<<<<<< HEAD
-=======
-EXPORT_SYMBOL_GPL(gen10g_config_aneg);
->>>>>>> 0ecfebd2
 
 struct phy_driver genphy_c45_driver = {
 	.phy_id         = 0xffffffff,
 	.phy_id_mask    = 0xffffffff,
-<<<<<<< HEAD
-	.name           = "Generic 10G PHY",
-	.soft_reset	= genphy_no_soft_reset,
-	.features       = PHY_10GBIT_FEATURES,
-	.config_aneg    = gen10g_config_aneg,
-	.read_status    = gen10g_read_status,
-=======
 	.name           = "Generic Clause 45 PHY",
 	.soft_reset	= genphy_no_soft_reset,
 	.read_status    = genphy_c45_read_status,
->>>>>>> 0ecfebd2
 };