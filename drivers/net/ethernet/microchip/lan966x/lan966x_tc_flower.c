// SPDX-License-Identifier: GPL-2.0+

#include "lan966x_main.h"
#include "vcap_api.h"
#include "vcap_api_client.h"
#include "vcap_tc.h"

#define LAN966X_FORCE_UNTAGED	3

static bool lan966x_tc_is_known_etype(struct vcap_tc_flower_parse_usage *st,
				      u16 etype)
{
	switch (st->admin->vtype) {
	case VCAP_TYPE_IS1:
		switch (etype) {
		case ETH_P_ALL:
		case ETH_P_ARP:
		case ETH_P_IP:
		case ETH_P_IPV6:
			return true;
		}
		break;
	case VCAP_TYPE_IS2:
		switch (etype) {
		case ETH_P_ALL:
		case ETH_P_ARP:
		case ETH_P_IP:
		case ETH_P_IPV6:
		case ETH_P_SNAP:
		case ETH_P_802_2:
			return true;
		}
		break;
	case VCAP_TYPE_ES0:
		return true;
	default:
		NL_SET_ERR_MSG_MOD(st->fco->common.extack,
				   "VCAP type not supported");
		return false;
	}

	return false;
}

static int
lan966x_tc_flower_handler_control_usage(struct vcap_tc_flower_parse_usage *st)
{
	struct netlink_ext_ack *extack = st->fco->common.extack;
	struct flow_match_control match;
	int err = 0;

	flow_rule_match_control(st->frule, &match);
	if (match.mask->flags & FLOW_DIS_IS_FRAGMENT) {
		if (match.key->flags & FLOW_DIS_IS_FRAGMENT)
			err = vcap_rule_add_key_bit(st->vrule,
						    VCAP_KF_L3_FRAGMENT,
						    VCAP_BIT_1);
		else
			err = vcap_rule_add_key_bit(st->vrule,
						    VCAP_KF_L3_FRAGMENT,
						    VCAP_BIT_0);
		if (err)
			goto bad_frag_out;
	}

	if (match.mask->flags & FLOW_DIS_FIRST_FRAG) {
		if (match.key->flags & FLOW_DIS_FIRST_FRAG)
			err = vcap_rule_add_key_bit(st->vrule,
						    VCAP_KF_L3_FRAG_OFS_GT0,
						    VCAP_BIT_0);
		else
			err = vcap_rule_add_key_bit(st->vrule,
						    VCAP_KF_L3_FRAG_OFS_GT0,
						    VCAP_BIT_1);
		if (err)
			goto bad_frag_out;
	}

<<<<<<< HEAD
=======
	if (!flow_rule_is_supp_control_flags(FLOW_DIS_IS_FRAGMENT |
					     FLOW_DIS_FIRST_FRAG,
					     match.mask->flags, extack))
		return -EOPNOTSUPP;

>>>>>>> 0c383648
	st->used_keys |= BIT_ULL(FLOW_DISSECTOR_KEY_CONTROL);

	return err;

bad_frag_out:
	NL_SET_ERR_MSG_MOD(extack, "ip_frag parse error");
	return err;
}

static int
lan966x_tc_flower_handler_basic_usage(struct vcap_tc_flower_parse_usage *st)
{
	struct flow_match_basic match;
	int err = 0;

	flow_rule_match_basic(st->frule, &match);
	if (match.mask->n_proto) {
		st->l3_proto = be16_to_cpu(match.key->n_proto);
		if (!lan966x_tc_is_known_etype(st, st->l3_proto)) {
			err = vcap_rule_add_key_u32(st->vrule, VCAP_KF_ETYPE,
						    st->l3_proto, ~0);
			if (err)
				goto out;
		} else if (st->l3_proto == ETH_P_IP) {
			err = vcap_rule_add_key_bit(st->vrule, VCAP_KF_IP4_IS,
						    VCAP_BIT_1);
			if (err)
				goto out;
		} else if (st->l3_proto == ETH_P_IPV6 &&
			   st->admin->vtype == VCAP_TYPE_IS1) {
			/* Don't set any keys in this case */
		} else if (st->l3_proto == ETH_P_SNAP &&
			   st->admin->vtype == VCAP_TYPE_IS1) {
			err = vcap_rule_add_key_bit(st->vrule,
						    VCAP_KF_ETYPE_LEN_IS,
						    VCAP_BIT_0);
			if (err)
				goto out;

			err = vcap_rule_add_key_bit(st->vrule,
						    VCAP_KF_IP_SNAP_IS,
						    VCAP_BIT_1);
			if (err)
				goto out;
		} else if (st->admin->vtype == VCAP_TYPE_IS1) {
			err = vcap_rule_add_key_bit(st->vrule,
						    VCAP_KF_ETYPE_LEN_IS,
						    VCAP_BIT_1);
			if (err)
				goto out;

			err = vcap_rule_add_key_u32(st->vrule, VCAP_KF_ETYPE,
						    st->l3_proto, ~0);
			if (err)
				goto out;
		}
	}
	if (match.mask->ip_proto) {
		st->l4_proto = match.key->ip_proto;

		if (st->l4_proto == IPPROTO_TCP) {
			if (st->admin->vtype == VCAP_TYPE_IS1) {
				err = vcap_rule_add_key_bit(st->vrule,
							    VCAP_KF_TCP_UDP_IS,
							    VCAP_BIT_1);
				if (err)
					goto out;
			}

			err = vcap_rule_add_key_bit(st->vrule,
						    VCAP_KF_TCP_IS,
						    VCAP_BIT_1);
			if (err)
				goto out;
		} else if (st->l4_proto == IPPROTO_UDP) {
			if (st->admin->vtype == VCAP_TYPE_IS1) {
				err = vcap_rule_add_key_bit(st->vrule,
							    VCAP_KF_TCP_UDP_IS,
							    VCAP_BIT_1);
				if (err)
					goto out;
			}

			err = vcap_rule_add_key_bit(st->vrule,
						    VCAP_KF_TCP_IS,
						    VCAP_BIT_0);
			if (err)
				goto out;
		} else {
			err = vcap_rule_add_key_u32(st->vrule,
						    VCAP_KF_L3_IP_PROTO,
						    st->l4_proto, ~0);
			if (err)
				goto out;
		}
	}

	st->used_keys |= BIT_ULL(FLOW_DISSECTOR_KEY_BASIC);
	return err;
out:
	NL_SET_ERR_MSG_MOD(st->fco->common.extack, "ip_proto parse error");
	return err;
}

static int
lan966x_tc_flower_handler_cvlan_usage(struct vcap_tc_flower_parse_usage *st)
{
	if (st->admin->vtype != VCAP_TYPE_IS1) {
		NL_SET_ERR_MSG_MOD(st->fco->common.extack,
				   "cvlan not supported in this VCAP");
		return -EINVAL;
	}

	return vcap_tc_flower_handler_cvlan_usage(st);
}

static int
lan966x_tc_flower_handler_vlan_usage(struct vcap_tc_flower_parse_usage *st)
{
	enum vcap_key_field vid_key = VCAP_KF_8021Q_VID_CLS;
	enum vcap_key_field pcp_key = VCAP_KF_8021Q_PCP_CLS;

	if (st->admin->vtype == VCAP_TYPE_IS1) {
		vid_key = VCAP_KF_8021Q_VID0;
		pcp_key = VCAP_KF_8021Q_PCP0;
	}

	return vcap_tc_flower_handler_vlan_usage(st, vid_key, pcp_key);
}

static int
(*lan966x_tc_flower_handlers_usage[])(struct vcap_tc_flower_parse_usage *st) = {
	[FLOW_DISSECTOR_KEY_ETH_ADDRS] = vcap_tc_flower_handler_ethaddr_usage,
	[FLOW_DISSECTOR_KEY_IPV4_ADDRS] = vcap_tc_flower_handler_ipv4_usage,
	[FLOW_DISSECTOR_KEY_IPV6_ADDRS] = vcap_tc_flower_handler_ipv6_usage,
	[FLOW_DISSECTOR_KEY_CONTROL] = lan966x_tc_flower_handler_control_usage,
	[FLOW_DISSECTOR_KEY_PORTS] = vcap_tc_flower_handler_portnum_usage,
	[FLOW_DISSECTOR_KEY_BASIC] = lan966x_tc_flower_handler_basic_usage,
	[FLOW_DISSECTOR_KEY_CVLAN] = lan966x_tc_flower_handler_cvlan_usage,
	[FLOW_DISSECTOR_KEY_VLAN] = lan966x_tc_flower_handler_vlan_usage,
	[FLOW_DISSECTOR_KEY_TCP] = vcap_tc_flower_handler_tcp_usage,
	[FLOW_DISSECTOR_KEY_ARP] = vcap_tc_flower_handler_arp_usage,
	[FLOW_DISSECTOR_KEY_IP] = vcap_tc_flower_handler_ip_usage,
};

static int lan966x_tc_flower_use_dissectors(struct flow_cls_offload *f,
					    struct vcap_admin *admin,
					    struct vcap_rule *vrule,
					    u16 *l3_proto)
{
	struct vcap_tc_flower_parse_usage state = {
		.fco = f,
		.vrule = vrule,
		.l3_proto = ETH_P_ALL,
		.admin = admin,
	};
	int err = 0;

	state.frule = flow_cls_offload_flow_rule(f);
	for (int i = 0; i < ARRAY_SIZE(lan966x_tc_flower_handlers_usage); ++i) {
		if (!flow_rule_match_key(state.frule, i) ||
		    !lan966x_tc_flower_handlers_usage[i])
			continue;

		err = lan966x_tc_flower_handlers_usage[i](&state);
		if (err)
			return err;
	}

	if (l3_proto)
		*l3_proto = state.l3_proto;

	return err;
}

static int lan966x_tc_flower_action_check(struct vcap_control *vctrl,
					  struct net_device *dev,
					  struct flow_cls_offload *fco,
					  bool ingress)
{
	struct flow_rule *rule = flow_cls_offload_flow_rule(fco);
	struct flow_action_entry *actent, *last_actent = NULL;
	struct flow_action *act = &rule->action;
	u64 action_mask = 0;
	int idx;

	if (!flow_action_has_entries(act)) {
		NL_SET_ERR_MSG_MOD(fco->common.extack, "No actions");
		return -EINVAL;
	}

	if (!flow_action_basic_hw_stats_check(act, fco->common.extack))
		return -EOPNOTSUPP;

	flow_action_for_each(idx, actent, act) {
		if (action_mask & BIT(actent->id)) {
			NL_SET_ERR_MSG_MOD(fco->common.extack,
					   "More actions of the same type");
			return -EINVAL;
		}
		action_mask |= BIT(actent->id);
		last_actent = actent; /* Save last action for later check */
	}

	/* Check that last action is a goto
	 * The last chain/lookup does not need to have goto action
	 */
	if (last_actent->id == FLOW_ACTION_GOTO) {
		/* Check if the destination chain is in one of the VCAPs */
		if (!vcap_is_next_lookup(vctrl, fco->common.chain_index,
					 last_actent->chain_index)) {
			NL_SET_ERR_MSG_MOD(fco->common.extack,
					   "Invalid goto chain");
			return -EINVAL;
		}
	} else if (!vcap_is_last_chain(vctrl, fco->common.chain_index,
				       ingress)) {
		NL_SET_ERR_MSG_MOD(fco->common.extack,
				   "Last action must be 'goto'");
		return -EINVAL;
	}

	/* Catch unsupported combinations of actions */
	if (action_mask & BIT(FLOW_ACTION_TRAP) &&
	    action_mask & BIT(FLOW_ACTION_ACCEPT)) {
		NL_SET_ERR_MSG_MOD(fco->common.extack,
				   "Cannot combine pass and trap action");
		return -EOPNOTSUPP;
	}

	return 0;
}

/* Add the actionset that is the default for the VCAP type */
static int lan966x_tc_set_actionset(struct vcap_admin *admin,
				    struct vcap_rule *vrule)
{
	enum vcap_actionfield_set aset;
	int err = 0;

	switch (admin->vtype) {
	case VCAP_TYPE_IS1:
		aset = VCAP_AFS_S1;
		break;
	case VCAP_TYPE_IS2:
		aset = VCAP_AFS_BASE_TYPE;
		break;
	case VCAP_TYPE_ES0:
		aset = VCAP_AFS_VID;
		break;
	default:
		return -EINVAL;
	}

	/* Do not overwrite any current actionset */
	if (vrule->actionset == VCAP_AFS_NO_VALUE)
		err = vcap_set_rule_set_actionset(vrule, aset);

	return err;
}

static int lan966x_tc_add_rule_link_target(struct vcap_admin *admin,
					   struct vcap_rule *vrule,
					   int target_cid)
{
	int link_val = target_cid % VCAP_CID_LOOKUP_SIZE;
	int err;

	if (!link_val)
		return 0;

	switch (admin->vtype) {
	case VCAP_TYPE_IS1:
		/* Choose IS1 specific NXT_IDX key (for chaining rules from IS1) */
		err = vcap_rule_add_key_u32(vrule, VCAP_KF_LOOKUP_GEN_IDX_SEL,
					    1, ~0);
		if (err)
			return err;

		return vcap_rule_add_key_u32(vrule, VCAP_KF_LOOKUP_GEN_IDX,
					     link_val, ~0);
	case VCAP_TYPE_IS2:
		/* Add IS2 specific PAG key (for chaining rules from IS1) */
		return vcap_rule_add_key_u32(vrule, VCAP_KF_LOOKUP_PAG,
					     link_val, ~0);
	case VCAP_TYPE_ES0:
		/* Add ES0 specific ISDX key (for chaining rules from IS1) */
		return vcap_rule_add_key_u32(vrule, VCAP_KF_ISDX_CLS,
					     link_val, ~0);
	default:
		break;
	}
	return 0;
}

static int lan966x_tc_add_rule_link(struct vcap_control *vctrl,
				    struct vcap_admin *admin,
				    struct vcap_rule *vrule,
				    struct flow_cls_offload *f,
				    int to_cid)
{
	struct vcap_admin *to_admin = vcap_find_admin(vctrl, to_cid);
	int diff, err = 0;

	if (!to_admin) {
		NL_SET_ERR_MSG_MOD(f->common.extack,
				   "Unknown destination chain");
		return -EINVAL;
	}

	diff = vcap_chain_offset(vctrl, f->common.chain_index, to_cid);
	if (!diff)
		return 0;

	/* Between IS1 and IS2 the PAG value is used */
	if (admin->vtype == VCAP_TYPE_IS1 && to_admin->vtype == VCAP_TYPE_IS2) {
		/* This works for IS1->IS2 */
		err = vcap_rule_add_action_u32(vrule, VCAP_AF_PAG_VAL, diff);
		if (err)
			return err;

		err = vcap_rule_add_action_u32(vrule, VCAP_AF_PAG_OVERRIDE_MASK,
					       0xff);
		if (err)
			return err;
	} else if (admin->vtype == VCAP_TYPE_IS1 &&
		   to_admin->vtype == VCAP_TYPE_ES0) {
		/* This works for IS1->ES0 */
		err = vcap_rule_add_action_u32(vrule, VCAP_AF_ISDX_ADD_VAL,
					       diff);
		if (err)
			return err;

		err = vcap_rule_add_action_bit(vrule, VCAP_AF_ISDX_REPLACE_ENA,
					       VCAP_BIT_1);
		if (err)
			return err;
	} else {
		NL_SET_ERR_MSG_MOD(f->common.extack,
				   "Unsupported chain destination");
		return -EOPNOTSUPP;
	}

	return err;
}

static int lan966x_tc_add_rule_counter(struct vcap_admin *admin,
				       struct vcap_rule *vrule)
{
	int err = 0;

	switch (admin->vtype) {
	case VCAP_TYPE_ES0:
		err = vcap_rule_mod_action_u32(vrule, VCAP_AF_ESDX,
					       vrule->id);
		break;
	default:
		break;
	}

	return err;
}

static int lan966x_tc_flower_add(struct lan966x_port *port,
				 struct flow_cls_offload *f,
				 struct vcap_admin *admin,
				 bool ingress)
{
	struct flow_action_entry *act;
	u16 l3_proto = ETH_P_ALL;
	struct flow_rule *frule;
	struct vcap_rule *vrule;
	int err, idx;

	err = lan966x_tc_flower_action_check(port->lan966x->vcap_ctrl,
					     port->dev, f, ingress);
	if (err)
		return err;

	vrule = vcap_alloc_rule(port->lan966x->vcap_ctrl, port->dev,
				f->common.chain_index, VCAP_USER_TC,
				f->common.prio, 0);
	if (IS_ERR(vrule))
		return PTR_ERR(vrule);

	vrule->cookie = f->cookie;
	err = lan966x_tc_flower_use_dissectors(f, admin, vrule, &l3_proto);
	if (err)
		goto out;

	err = lan966x_tc_add_rule_link_target(admin, vrule,
					      f->common.chain_index);
	if (err)
		goto out;

	frule = flow_cls_offload_flow_rule(f);

	flow_action_for_each(idx, act, &frule->action) {
		switch (act->id) {
		case FLOW_ACTION_TRAP:
			if (admin->vtype != VCAP_TYPE_IS2) {
				NL_SET_ERR_MSG_MOD(f->common.extack,
						   "Trap action not supported in this VCAP");
				err = -EOPNOTSUPP;
				goto out;
			}

			err = vcap_rule_add_action_bit(vrule,
						       VCAP_AF_CPU_COPY_ENA,
						       VCAP_BIT_1);
			err |= vcap_rule_add_action_u32(vrule,
							VCAP_AF_CPU_QUEUE_NUM,
							0);
			err |= vcap_rule_add_action_u32(vrule, VCAP_AF_MASK_MODE,
							LAN966X_PMM_REPLACE);
			if (err)
				goto out;

			break;
		case FLOW_ACTION_GOTO:
			err = lan966x_tc_set_actionset(admin, vrule);
			if (err)
				goto out;

			err = lan966x_tc_add_rule_link(port->lan966x->vcap_ctrl,
						       admin, vrule,
						       f, act->chain_index);
			if (err)
				goto out;

			break;
		case FLOW_ACTION_VLAN_POP:
			if (admin->vtype != VCAP_TYPE_ES0) {
				NL_SET_ERR_MSG_MOD(f->common.extack,
						   "Cannot use vlan pop on non es0");
				err = -EOPNOTSUPP;
				goto out;
			}

			/* Force untag */
			err = vcap_rule_add_action_u32(vrule, VCAP_AF_PUSH_OUTER_TAG,
						       LAN966X_FORCE_UNTAGED);
			if (err)
				goto out;

			break;
		default:
			NL_SET_ERR_MSG_MOD(f->common.extack,
					   "Unsupported TC action");
			err = -EOPNOTSUPP;
			goto out;
		}
	}

	err = lan966x_tc_add_rule_counter(admin, vrule);
	if (err) {
		vcap_set_tc_exterr(f, vrule);
		goto out;
	}

	err = vcap_val_rule(vrule, l3_proto);
	if (err) {
		vcap_set_tc_exterr(f, vrule);
		goto out;
	}

	err = vcap_add_rule(vrule);
	if (err)
		NL_SET_ERR_MSG_MOD(f->common.extack,
				   "Could not add the filter");
out:
	vcap_free_rule(vrule);
	return err;
}

static int lan966x_tc_flower_del(struct lan966x_port *port,
				 struct flow_cls_offload *f,
				 struct vcap_admin *admin)
{
	struct vcap_control *vctrl;
	int err = -ENOENT, rule_id;

	vctrl = port->lan966x->vcap_ctrl;
	while (true) {
		rule_id = vcap_lookup_rule_by_cookie(vctrl, f->cookie);
		if (rule_id <= 0)
			break;

		err = vcap_del_rule(vctrl, port->dev, rule_id);
		if (err) {
			NL_SET_ERR_MSG_MOD(f->common.extack,
					   "Cannot delete rule");
			break;
		}
	}

	return err;
}

static int lan966x_tc_flower_stats(struct lan966x_port *port,
				   struct flow_cls_offload *f,
				   struct vcap_admin *admin)
{
	struct vcap_counter count = {};
	int err;

	err = vcap_get_rule_count_by_cookie(port->lan966x->vcap_ctrl,
					    &count, f->cookie);
	if (err)
		return err;

	flow_stats_update(&f->stats, 0x0, count.value, 0, 0,
			  FLOW_ACTION_HW_STATS_IMMEDIATE);

	return err;
}

int lan966x_tc_flower(struct lan966x_port *port,
		      struct flow_cls_offload *f,
		      bool ingress)
{
	struct vcap_admin *admin;

	admin = vcap_find_admin(port->lan966x->vcap_ctrl,
				f->common.chain_index);
	if (!admin) {
		NL_SET_ERR_MSG_MOD(f->common.extack, "Invalid chain");
		return -EINVAL;
	}

	switch (f->command) {
	case FLOW_CLS_REPLACE:
		return lan966x_tc_flower_add(port, f, admin, ingress);
	case FLOW_CLS_DESTROY:
		return lan966x_tc_flower_del(port, f, admin);
	case FLOW_CLS_STATS:
		return lan966x_tc_flower_stats(port, f, admin);
	default:
		return -EOPNOTSUPP;
	}

	return 0;
}<|MERGE_RESOLUTION|>--- conflicted
+++ resolved
@@ -76,14 +76,11 @@
 			goto bad_frag_out;
 	}
 
-<<<<<<< HEAD
-=======
 	if (!flow_rule_is_supp_control_flags(FLOW_DIS_IS_FRAGMENT |
 					     FLOW_DIS_FIRST_FRAG,
 					     match.mask->flags, extack))
 		return -EOPNOTSUPP;
 
->>>>>>> 0c383648
 	st->used_keys |= BIT_ULL(FLOW_DISSECTOR_KEY_CONTROL);
 
 	return err;
