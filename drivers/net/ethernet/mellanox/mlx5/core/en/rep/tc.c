// SPDX-License-Identifier: GPL-2.0 OR Linux-OpenIB
/* Copyright (c) 2020 Mellanox Technologies. */

#include <net/dst_metadata.h>
#include <linux/netdevice.h>
#include <linux/if_macvlan.h>
#include <linux/list.h>
#include <linux/rculist.h>
#include <linux/rtnetlink.h>
#include <linux/workqueue.h>
#include <linux/spinlock.h>
#include "tc.h"
#include "neigh.h"
#include "en_rep.h"
#include "eswitch.h"
#include "lib/fs_chains.h"
#include "en/tc_ct.h"
#include "en/mapping.h"
#include "en/tc_tun.h"
#include "lib/port_tun.h"
#include "en/tc/sample.h"
<<<<<<< HEAD
=======
#include "en_accel/ipsec_rxtx.h"
#include "en/tc/int_port.h"
>>>>>>> df0cc57e

struct mlx5e_rep_indr_block_priv {
	struct net_device *netdev;
	struct mlx5e_rep_priv *rpriv;
	enum flow_block_binder_type binder_type;

	struct list_head list;
};

int mlx5e_rep_encap_entry_attach(struct mlx5e_priv *priv,
				 struct mlx5e_encap_entry *e,
				 struct mlx5e_neigh *m_neigh,
				 struct net_device *neigh_dev)
{
	struct mlx5e_rep_priv *rpriv = priv->ppriv;
	struct mlx5_rep_uplink_priv *uplink_priv = &rpriv->uplink_priv;
	struct mlx5_tun_entropy *tun_entropy = &uplink_priv->tun_entropy;
	struct mlx5e_neigh_hash_entry *nhe;
	int err;

	err = mlx5_tun_entropy_refcount_inc(tun_entropy, e->reformat_type);
	if (err)
		return err;

	mutex_lock(&rpriv->neigh_update.encap_lock);
	nhe = mlx5e_rep_neigh_entry_lookup(priv, m_neigh);
	if (!nhe) {
		err = mlx5e_rep_neigh_entry_create(priv, m_neigh, neigh_dev, &nhe);
		if (err) {
			mutex_unlock(&rpriv->neigh_update.encap_lock);
			mlx5_tun_entropy_refcount_dec(tun_entropy,
						      e->reformat_type);
			return err;
		}
	}

	e->nhe = nhe;
	spin_lock(&nhe->encap_list_lock);
	list_add_rcu(&e->encap_list, &nhe->encap_list);
	spin_unlock(&nhe->encap_list_lock);

	mutex_unlock(&rpriv->neigh_update.encap_lock);

	return 0;
}

void mlx5e_rep_encap_entry_detach(struct mlx5e_priv *priv,
				  struct mlx5e_encap_entry *e)
{
	struct mlx5e_rep_priv *rpriv = priv->ppriv;
	struct mlx5_rep_uplink_priv *uplink_priv = &rpriv->uplink_priv;
	struct mlx5_tun_entropy *tun_entropy = &uplink_priv->tun_entropy;

	if (!e->nhe)
		return;

	spin_lock(&e->nhe->encap_list_lock);
	list_del_rcu(&e->encap_list);
	spin_unlock(&e->nhe->encap_list_lock);

	mlx5e_rep_neigh_entry_release(e->nhe);
	e->nhe = NULL;
	mlx5_tun_entropy_refcount_dec(tun_entropy, e->reformat_type);
}

void mlx5e_rep_update_flows(struct mlx5e_priv *priv,
			    struct mlx5e_encap_entry *e,
			    bool neigh_connected,
			    unsigned char ha[ETH_ALEN])
{
	struct ethhdr *eth = (struct ethhdr *)e->encap_header;
	struct mlx5_eswitch *esw = priv->mdev->priv.eswitch;
	bool encap_connected;
	LIST_HEAD(flow_list);

	ASSERT_RTNL();

	mutex_lock(&esw->offloads.encap_tbl_lock);
	encap_connected = !!(e->flags & MLX5_ENCAP_ENTRY_VALID);
	if (encap_connected == neigh_connected && ether_addr_equal(e->h_dest, ha))
		goto unlock;

	mlx5e_take_all_encap_flows(e, &flow_list);

	if ((e->flags & MLX5_ENCAP_ENTRY_VALID) &&
	    (!neigh_connected || !ether_addr_equal(e->h_dest, ha)))
		mlx5e_tc_encap_flows_del(priv, e, &flow_list);

	if (neigh_connected && !(e->flags & MLX5_ENCAP_ENTRY_VALID)) {
		struct net_device *route_dev;

		ether_addr_copy(e->h_dest, ha);
		ether_addr_copy(eth->h_dest, ha);
		/* Update the encap source mac, in case that we delete
		 * the flows when encap source mac changed.
		 */
		route_dev = __dev_get_by_index(dev_net(priv->netdev), e->route_dev_ifindex);
		if (route_dev)
			ether_addr_copy(eth->h_source, route_dev->dev_addr);

		mlx5e_tc_encap_flows_add(priv, e, &flow_list);
	}
unlock:
	mutex_unlock(&esw->offloads.encap_tbl_lock);
	mlx5e_put_flow_list(priv, &flow_list);
}

static int
mlx5e_rep_setup_tc_cls_flower(struct mlx5e_priv *priv,
			      struct flow_cls_offload *cls_flower, int flags)
{
	switch (cls_flower->command) {
	case FLOW_CLS_REPLACE:
		return mlx5e_configure_flower(priv->netdev, priv, cls_flower,
					      flags);
	case FLOW_CLS_DESTROY:
		return mlx5e_delete_flower(priv->netdev, priv, cls_flower,
					   flags);
	case FLOW_CLS_STATS:
		return mlx5e_stats_flower(priv->netdev, priv, cls_flower,
					  flags);
	default:
		return -EOPNOTSUPP;
	}
}

static
int mlx5e_rep_setup_tc_cls_matchall(struct mlx5e_priv *priv,
				    struct tc_cls_matchall_offload *ma)
{
	switch (ma->command) {
	case TC_CLSMATCHALL_REPLACE:
		return mlx5e_tc_configure_matchall(priv, ma);
	case TC_CLSMATCHALL_DESTROY:
		return mlx5e_tc_delete_matchall(priv, ma);
	case TC_CLSMATCHALL_STATS:
		mlx5e_tc_stats_matchall(priv, ma);
		return 0;
	default:
		return -EOPNOTSUPP;
	}
}

static int mlx5e_rep_setup_tc_cb(enum tc_setup_type type, void *type_data,
				 void *cb_priv)
{
	unsigned long flags = MLX5_TC_FLAG(INGRESS) | MLX5_TC_FLAG(ESW_OFFLOAD);
	struct mlx5e_priv *priv = cb_priv;

	if (!priv->netdev || !netif_device_present(priv->netdev))
		return -EOPNOTSUPP;

	switch (type) {
	case TC_SETUP_CLSFLOWER:
		return mlx5e_rep_setup_tc_cls_flower(priv, type_data, flags);
	case TC_SETUP_CLSMATCHALL:
		return mlx5e_rep_setup_tc_cls_matchall(priv, type_data);
	default:
		return -EOPNOTSUPP;
	}
}

static int mlx5e_rep_setup_ft_cb(enum tc_setup_type type, void *type_data,
				 void *cb_priv)
{
	struct flow_cls_offload tmp, *f = type_data;
	struct mlx5e_priv *priv = cb_priv;
	struct mlx5_eswitch *esw;
	unsigned long flags;
	int err;

	flags = MLX5_TC_FLAG(INGRESS) |
		MLX5_TC_FLAG(ESW_OFFLOAD) |
		MLX5_TC_FLAG(FT_OFFLOAD);
	esw = priv->mdev->priv.eswitch;

	switch (type) {
	case TC_SETUP_CLSFLOWER:
		memcpy(&tmp, f, sizeof(*f));

		if (!mlx5_chains_prios_supported(esw_chains(esw)))
			return -EOPNOTSUPP;

		/* Re-use tc offload path by moving the ft flow to the
		 * reserved ft chain.
		 *
		 * FT offload can use prio range [0, INT_MAX], so we normalize
		 * it to range [1, mlx5_esw_chains_get_prio_range(esw)]
		 * as with tc, where prio 0 isn't supported.
		 *
		 * We only support chain 0 of FT offload.
		 */
		if (tmp.common.prio >= mlx5_chains_get_prio_range(esw_chains(esw)))
			return -EOPNOTSUPP;
		if (tmp.common.chain_index != 0)
			return -EOPNOTSUPP;

		tmp.common.chain_index = mlx5_chains_get_nf_ft_chain(esw_chains(esw));
		tmp.common.prio++;
		err = mlx5e_rep_setup_tc_cls_flower(priv, &tmp, flags);
		memcpy(&f->stats, &tmp.stats, sizeof(f->stats));
		return err;
	default:
		return -EOPNOTSUPP;
	}
}

static LIST_HEAD(mlx5e_rep_block_tc_cb_list);
static LIST_HEAD(mlx5e_rep_block_ft_cb_list);
int mlx5e_rep_setup_tc(struct net_device *dev, enum tc_setup_type type,
		       void *type_data)
{
	struct mlx5e_priv *priv = netdev_priv(dev);
	struct flow_block_offload *f = type_data;

	f->unlocked_driver_cb = true;

	switch (type) {
	case TC_SETUP_BLOCK:
		return flow_block_cb_setup_simple(type_data,
						  &mlx5e_rep_block_tc_cb_list,
						  mlx5e_rep_setup_tc_cb,
						  priv, priv, true);
	case TC_SETUP_FT:
		return flow_block_cb_setup_simple(type_data,
						  &mlx5e_rep_block_ft_cb_list,
						  mlx5e_rep_setup_ft_cb,
						  priv, priv, true);
	default:
		return -EOPNOTSUPP;
	}
}

int mlx5e_rep_tc_init(struct mlx5e_rep_priv *rpriv)
{
	struct mlx5_rep_uplink_priv *uplink_priv = &rpriv->uplink_priv;
	int err;

	mutex_init(&uplink_priv->unready_flows_lock);
	INIT_LIST_HEAD(&uplink_priv->unready_flows);

	/* init shared tc flow table */
	err = mlx5e_tc_esw_init(&uplink_priv->tc_ht);
	return err;
}

void mlx5e_rep_tc_cleanup(struct mlx5e_rep_priv *rpriv)
{
	/* delete shared tc flow table */
	mlx5e_tc_esw_cleanup(&rpriv->uplink_priv.tc_ht);
	mutex_destroy(&rpriv->uplink_priv.unready_flows_lock);
}

void mlx5e_rep_tc_enable(struct mlx5e_priv *priv)
{
	struct mlx5e_rep_priv *rpriv = priv->ppriv;

	INIT_WORK(&rpriv->uplink_priv.reoffload_flows_work,
		  mlx5e_tc_reoffload_flows_work);
}

void mlx5e_rep_tc_disable(struct mlx5e_priv *priv)
{
	struct mlx5e_rep_priv *rpriv = priv->ppriv;

	cancel_work_sync(&rpriv->uplink_priv.reoffload_flows_work);
}

int mlx5e_rep_tc_event_port_affinity(struct mlx5e_priv *priv)
{
	struct mlx5e_rep_priv *rpriv = priv->ppriv;

	queue_work(priv->wq, &rpriv->uplink_priv.reoffload_flows_work);

	return NOTIFY_OK;
}

static struct mlx5e_rep_indr_block_priv *
mlx5e_rep_indr_block_priv_lookup(struct mlx5e_rep_priv *rpriv,
				 struct net_device *netdev,
				 enum flow_block_binder_type binder_type)
{
	struct mlx5e_rep_indr_block_priv *cb_priv;

	list_for_each_entry(cb_priv,
			    &rpriv->uplink_priv.tc_indr_block_priv_list,
			    list)
		if (cb_priv->netdev == netdev &&
		    cb_priv->binder_type == binder_type)
			return cb_priv;

	return NULL;
}

static int
mlx5e_rep_indr_offload(struct net_device *netdev,
		       struct flow_cls_offload *flower,
		       struct mlx5e_rep_indr_block_priv *indr_priv,
		       unsigned long flags)
{
	struct mlx5e_priv *priv = netdev_priv(indr_priv->rpriv->netdev);
	int err = 0;

	if (!netif_device_present(indr_priv->rpriv->netdev))
		return -EOPNOTSUPP;

	switch (flower->command) {
	case FLOW_CLS_REPLACE:
		err = mlx5e_configure_flower(netdev, priv, flower, flags);
		break;
	case FLOW_CLS_DESTROY:
		err = mlx5e_delete_flower(netdev, priv, flower, flags);
		break;
	case FLOW_CLS_STATS:
		err = mlx5e_stats_flower(netdev, priv, flower, flags);
		break;
	default:
		err = -EOPNOTSUPP;
	}

	return err;
}

static int mlx5e_rep_indr_setup_tc_cb(enum tc_setup_type type,
				      void *type_data, void *indr_priv)
{
	unsigned long flags = MLX5_TC_FLAG(ESW_OFFLOAD);
	struct mlx5e_rep_indr_block_priv *priv = indr_priv;

	flags |= (priv->binder_type == FLOW_BLOCK_BINDER_TYPE_CLSACT_EGRESS) ?
		MLX5_TC_FLAG(EGRESS) :
		MLX5_TC_FLAG(INGRESS);

	switch (type) {
	case TC_SETUP_CLSFLOWER:
		return mlx5e_rep_indr_offload(priv->netdev, type_data, priv,
					      flags);
	default:
		return -EOPNOTSUPP;
	}
}

static int mlx5e_rep_indr_setup_ft_cb(enum tc_setup_type type,
				      void *type_data, void *indr_priv)
{
	struct mlx5e_rep_indr_block_priv *priv = indr_priv;
	struct flow_cls_offload *f = type_data;
	struct flow_cls_offload tmp;
	struct mlx5e_priv *mpriv;
	struct mlx5_eswitch *esw;
	unsigned long flags;
	int err;

	mpriv = netdev_priv(priv->rpriv->netdev);
	esw = mpriv->mdev->priv.eswitch;

	flags = MLX5_TC_FLAG(EGRESS) |
		MLX5_TC_FLAG(ESW_OFFLOAD) |
		MLX5_TC_FLAG(FT_OFFLOAD);

	switch (type) {
	case TC_SETUP_CLSFLOWER:
		memcpy(&tmp, f, sizeof(*f));

		/* Re-use tc offload path by moving the ft flow to the
		 * reserved ft chain.
		 *
		 * FT offload can use prio range [0, INT_MAX], so we normalize
		 * it to range [1, mlx5_esw_chains_get_prio_range(esw)]
		 * as with tc, where prio 0 isn't supported.
		 *
		 * We only support chain 0 of FT offload.
		 */
		if (!mlx5_chains_prios_supported(esw_chains(esw)) ||
		    tmp.common.prio >= mlx5_chains_get_prio_range(esw_chains(esw)) ||
		    tmp.common.chain_index)
			return -EOPNOTSUPP;

		tmp.common.chain_index = mlx5_chains_get_nf_ft_chain(esw_chains(esw));
		tmp.common.prio++;
		err = mlx5e_rep_indr_offload(priv->netdev, &tmp, priv, flags);
		memcpy(&f->stats, &tmp.stats, sizeof(f->stats));
		return err;
	default:
		return -EOPNOTSUPP;
	}
}

static void mlx5e_rep_indr_block_unbind(void *cb_priv)
{
	struct mlx5e_rep_indr_block_priv *indr_priv = cb_priv;

	list_del(&indr_priv->list);
	kfree(indr_priv);
}

static LIST_HEAD(mlx5e_block_cb_list);

static bool mlx5e_rep_macvlan_mode_supported(const struct net_device *dev)
{
	struct macvlan_dev *macvlan = netdev_priv(dev);

	return macvlan->mode == MACVLAN_MODE_PASSTHRU;
}

static int
mlx5e_rep_indr_setup_block(struct net_device *netdev, struct Qdisc *sch,
			   struct mlx5e_rep_priv *rpriv,
			   struct flow_block_offload *f,
			   flow_setup_cb_t *setup_cb,
			   void *data,
			   void (*cleanup)(struct flow_block_cb *block_cb))
{
	struct mlx5e_priv *priv = netdev_priv(rpriv->netdev);
	struct mlx5_eswitch *esw = priv->mdev->priv.eswitch;
	bool is_ovs_int_port = netif_is_ovs_master(netdev);
	struct mlx5e_rep_indr_block_priv *indr_priv;
	struct flow_block_cb *block_cb;

	if (!mlx5e_tc_tun_device_to_offload(priv, netdev) &&
	    !(is_vlan_dev(netdev) && vlan_dev_real_dev(netdev) == rpriv->netdev) &&
	    !is_ovs_int_port) {
		if (!(netif_is_macvlan(netdev) && macvlan_dev_real_dev(netdev) == rpriv->netdev))
			return -EOPNOTSUPP;
		if (!mlx5e_rep_macvlan_mode_supported(netdev)) {
			netdev_warn(netdev, "Offloading ingress filter is supported only with macvlan passthru mode");
			return -EOPNOTSUPP;
		}
	}

	if (f->binder_type != FLOW_BLOCK_BINDER_TYPE_CLSACT_INGRESS &&
	    f->binder_type != FLOW_BLOCK_BINDER_TYPE_CLSACT_EGRESS)
		return -EOPNOTSUPP;

	if (f->binder_type == FLOW_BLOCK_BINDER_TYPE_CLSACT_EGRESS && !is_ovs_int_port)
		return -EOPNOTSUPP;

	if (is_ovs_int_port && !mlx5e_tc_int_port_supported(esw))
		return -EOPNOTSUPP;

	f->unlocked_driver_cb = true;
	f->driver_block_list = &mlx5e_block_cb_list;

	switch (f->command) {
	case FLOW_BLOCK_BIND:
		indr_priv = mlx5e_rep_indr_block_priv_lookup(rpriv, netdev, f->binder_type);
		if (indr_priv)
			return -EEXIST;

		indr_priv = kmalloc(sizeof(*indr_priv), GFP_KERNEL);
		if (!indr_priv)
			return -ENOMEM;

		indr_priv->netdev = netdev;
		indr_priv->rpriv = rpriv;
		indr_priv->binder_type = f->binder_type;
		list_add(&indr_priv->list,
			 &rpriv->uplink_priv.tc_indr_block_priv_list);

		block_cb = flow_indr_block_cb_alloc(setup_cb, indr_priv, indr_priv,
						    mlx5e_rep_indr_block_unbind,
						    f, netdev, sch, data, rpriv,
						    cleanup);
		if (IS_ERR(block_cb)) {
			list_del(&indr_priv->list);
			kfree(indr_priv);
			return PTR_ERR(block_cb);
		}
		flow_block_cb_add(block_cb, f);
		list_add_tail(&block_cb->driver_list, &mlx5e_block_cb_list);

		return 0;
	case FLOW_BLOCK_UNBIND:
		indr_priv = mlx5e_rep_indr_block_priv_lookup(rpriv, netdev, f->binder_type);
		if (!indr_priv)
			return -ENOENT;

		block_cb = flow_block_cb_lookup(f->block, setup_cb, indr_priv);
		if (!block_cb)
			return -ENOENT;

		flow_indr_block_cb_remove(block_cb, f);
		list_del(&block_cb->driver_list);
		return 0;
	default:
		return -EOPNOTSUPP;
	}
	return 0;
}

static
int mlx5e_rep_indr_setup_cb(struct net_device *netdev, struct Qdisc *sch, void *cb_priv,
			    enum tc_setup_type type, void *type_data,
			    void *data,
			    void (*cleanup)(struct flow_block_cb *block_cb))
{
	switch (type) {
	case TC_SETUP_BLOCK:
		return mlx5e_rep_indr_setup_block(netdev, sch, cb_priv, type_data,
						  mlx5e_rep_indr_setup_tc_cb,
						  data, cleanup);
	case TC_SETUP_FT:
		return mlx5e_rep_indr_setup_block(netdev, sch, cb_priv, type_data,
						  mlx5e_rep_indr_setup_ft_cb,
						  data, cleanup);
	default:
		return -EOPNOTSUPP;
	}
}

int mlx5e_rep_tc_netdevice_event_register(struct mlx5e_rep_priv *rpriv)
{
	struct mlx5_rep_uplink_priv *uplink_priv = &rpriv->uplink_priv;

	/* init indirect block notifications */
	INIT_LIST_HEAD(&uplink_priv->tc_indr_block_priv_list);

	return flow_indr_dev_register(mlx5e_rep_indr_setup_cb, rpriv);
}

void mlx5e_rep_tc_netdevice_event_unregister(struct mlx5e_rep_priv *rpriv)
{
	flow_indr_dev_unregister(mlx5e_rep_indr_setup_cb, rpriv,
				 mlx5e_rep_indr_block_unbind);
}

static bool mlx5e_restore_tunnel(struct mlx5e_priv *priv, struct sk_buff *skb,
				 struct mlx5e_tc_update_priv *tc_priv,
				 u32 tunnel_id)
{
	struct mlx5_eswitch *esw = priv->mdev->priv.eswitch;
	struct tunnel_match_enc_opts enc_opts = {};
	struct mlx5_rep_uplink_priv *uplink_priv;
	struct mlx5e_rep_priv *uplink_rpriv;
	struct metadata_dst *tun_dst;
	struct tunnel_match_key key;
	u32 tun_id, enc_opts_id;
	struct net_device *dev;
	int err;

	enc_opts_id = tunnel_id & ENC_OPTS_BITS_MASK;
	tun_id = tunnel_id >> ENC_OPTS_BITS;

	if (!tun_id)
		return true;

	uplink_rpriv = mlx5_eswitch_get_uplink_priv(esw, REP_ETH);
	uplink_priv = &uplink_rpriv->uplink_priv;

	err = mapping_find(uplink_priv->tunnel_mapping, tun_id, &key);
	if (err) {
		WARN_ON_ONCE(true);
		netdev_dbg(priv->netdev,
			   "Couldn't find tunnel for tun_id: %d, err: %d\n",
			   tun_id, err);
		return false;
	}

	if (enc_opts_id) {
		err = mapping_find(uplink_priv->tunnel_enc_opts_mapping,
				   enc_opts_id, &enc_opts);
		if (err) {
			netdev_dbg(priv->netdev,
				   "Couldn't find tunnel (opts) for tun_id: %d, err: %d\n",
				   enc_opts_id, err);
			return false;
		}
	}

	if (key.enc_control.addr_type == FLOW_DISSECTOR_KEY_IPV4_ADDRS) {
		tun_dst = __ip_tun_set_dst(key.enc_ipv4.src, key.enc_ipv4.dst,
					   key.enc_ip.tos, key.enc_ip.ttl,
					   key.enc_tp.dst, TUNNEL_KEY,
					   key32_to_tunnel_id(key.enc_key_id.keyid),
					   enc_opts.key.len);
	} else if (key.enc_control.addr_type == FLOW_DISSECTOR_KEY_IPV6_ADDRS) {
		tun_dst = __ipv6_tun_set_dst(&key.enc_ipv6.src, &key.enc_ipv6.dst,
					     key.enc_ip.tos, key.enc_ip.ttl,
					     key.enc_tp.dst, 0, TUNNEL_KEY,
					     key32_to_tunnel_id(key.enc_key_id.keyid),
					     enc_opts.key.len);
	} else {
		netdev_dbg(priv->netdev,
			   "Couldn't restore tunnel, unsupported addr_type: %d\n",
			   key.enc_control.addr_type);
		return false;
	}

	if (!tun_dst) {
		netdev_dbg(priv->netdev, "Couldn't restore tunnel, no tun_dst\n");
		return false;
	}

	tun_dst->u.tun_info.key.tp_src = key.enc_tp.src;

	if (enc_opts.key.len)
		ip_tunnel_info_opts_set(&tun_dst->u.tun_info,
					enc_opts.key.data,
					enc_opts.key.len,
					enc_opts.key.dst_opt_type);

	skb_dst_set(skb, (struct dst_entry *)tun_dst);
	dev = dev_get_by_index(&init_net, key.filter_ifindex);
	if (!dev) {
		netdev_dbg(priv->netdev,
			   "Couldn't find tunnel device with ifindex: %d\n",
			   key.filter_ifindex);
		return false;
	}

	/* Set fwd_dev so we do dev_put() after datapath */
	tc_priv->fwd_dev = dev;

	skb->dev = dev;

	return true;
}

static bool mlx5e_restore_skb_chain(struct sk_buff *skb, u32 chain, u32 reg_c1,
				    struct mlx5e_tc_update_priv *tc_priv)
{
	struct mlx5e_priv *priv = netdev_priv(skb->dev);
	u32 tunnel_id = (reg_c1 >> ESW_TUN_OFFSET) & TUNNEL_ID_MASK;

#if IS_ENABLED(CONFIG_NET_TC_SKB_EXT)
	if (chain) {
		struct mlx5_rep_uplink_priv *uplink_priv;
		struct mlx5e_rep_priv *uplink_rpriv;
		struct tc_skb_ext *tc_skb_ext;
		struct mlx5_eswitch *esw;
		u32 zone_restore_id;

		tc_skb_ext = tc_skb_ext_alloc(skb);
		if (!tc_skb_ext) {
			WARN_ON(1);
			return false;
		}
		tc_skb_ext->chain = chain;
		zone_restore_id = reg_c1 & ESW_ZONE_ID_MASK;
		esw = priv->mdev->priv.eswitch;
		uplink_rpriv = mlx5_eswitch_get_uplink_priv(esw, REP_ETH);
		uplink_priv = &uplink_rpriv->uplink_priv;
		if (!mlx5e_tc_ct_restore_flow(uplink_priv->ct_priv, skb,
					      zone_restore_id))
			return false;
	}
#endif /* CONFIG_NET_TC_SKB_EXT */

	return mlx5e_restore_tunnel(priv, skb, tc_priv, tunnel_id);
}
<<<<<<< HEAD

static void mlx5e_restore_skb_sample(struct mlx5e_priv *priv, struct sk_buff *skb,
				     struct mlx5_mapped_obj *mapped_obj,
				     struct mlx5e_tc_update_priv *tc_priv)
{
	if (!mlx5e_restore_tunnel(priv, skb, tc_priv, mapped_obj->sample.tunnel_id)) {
		netdev_dbg(priv->netdev,
			   "Failed to restore tunnel info for sampled packet\n");
		return;
	}
#if IS_ENABLED(CONFIG_MLX5_TC_SAMPLE)
	mlx5e_tc_sample_skb(skb, mapped_obj);
#endif /* CONFIG_MLX5_TC_SAMPLE */
	mlx5_rep_tc_post_napi_receive(tc_priv);
}
=======
>>>>>>> df0cc57e

static void mlx5_rep_tc_post_napi_receive(struct mlx5e_tc_update_priv *tc_priv)
{
	if (tc_priv->fwd_dev)
		dev_put(tc_priv->fwd_dev);
}

static void mlx5e_restore_skb_sample(struct mlx5e_priv *priv, struct sk_buff *skb,
				     struct mlx5_mapped_obj *mapped_obj,
				     struct mlx5e_tc_update_priv *tc_priv)
{
	if (!mlx5e_restore_tunnel(priv, skb, tc_priv, mapped_obj->sample.tunnel_id)) {
		netdev_dbg(priv->netdev,
			   "Failed to restore tunnel info for sampled packet\n");
		return;
	}
	mlx5e_tc_sample_skb(skb, mapped_obj);
	mlx5_rep_tc_post_napi_receive(tc_priv);
}

static bool mlx5e_restore_skb_int_port(struct mlx5e_priv *priv, struct sk_buff *skb,
				       struct mlx5_mapped_obj *mapped_obj,
				       struct mlx5e_tc_update_priv *tc_priv,
				       bool *forward_tx,
				       u32 reg_c1)
{
	u32 tunnel_id = (reg_c1 >> ESW_TUN_OFFSET) & TUNNEL_ID_MASK;
	struct mlx5_eswitch *esw = priv->mdev->priv.eswitch;
	struct mlx5_rep_uplink_priv *uplink_priv;
	struct mlx5e_rep_priv *uplink_rpriv;

	/* Tunnel restore takes precedence over int port restore */
	if (tunnel_id)
		return mlx5e_restore_tunnel(priv, skb, tc_priv, tunnel_id);

	uplink_rpriv = mlx5_eswitch_get_uplink_priv(esw, REP_ETH);
	uplink_priv = &uplink_rpriv->uplink_priv;

	if (mlx5e_tc_int_port_dev_fwd(uplink_priv->int_port_priv, skb,
				      mapped_obj->int_port_metadata, forward_tx)) {
		/* Set fwd_dev for future dev_put */
		tc_priv->fwd_dev = skb->dev;

		return true;
	}

	return false;
}

void mlx5e_rep_tc_receive(struct mlx5_cqe64 *cqe, struct mlx5e_rq *rq,
			  struct sk_buff *skb)
{
	u32 reg_c1 = be32_to_cpu(cqe->ft_metadata);
	struct mlx5e_tc_update_priv tc_priv = {};
	struct mlx5_mapped_obj mapped_obj;
	struct mlx5_eswitch *esw;
	bool forward_tx = false;
	struct mlx5e_priv *priv;
	u32 reg_c0;
	int err;

	reg_c0 = (be32_to_cpu(cqe->sop_drop_qpn) & MLX5E_TC_FLOW_ID_MASK);
	if (!reg_c0 || reg_c0 == MLX5_FS_DEFAULT_FLOW_TAG)
		goto forward;

	/* If reg_c0 is not equal to the default flow tag then skb->mark
	 * is not supported and must be reset back to 0.
	 */
	skb->mark = 0;

	priv = netdev_priv(skb->dev);
	esw = priv->mdev->priv.eswitch;
	err = mapping_find(esw->offloads.reg_c0_obj_pool, reg_c0, &mapped_obj);
	if (err) {
		netdev_dbg(priv->netdev,
			   "Couldn't find mapped object for reg_c0: %d, err: %d\n",
			   reg_c0, err);
		goto free_skb;
	}

	if (mapped_obj.type == MLX5_MAPPED_OBJ_CHAIN) {
<<<<<<< HEAD
		u32 reg_c1 = be32_to_cpu(cqe->ft_metadata);

		return mlx5e_restore_skb_chain(skb, mapped_obj.chain, reg_c1, tc_priv);
	} else if (mapped_obj.type == MLX5_MAPPED_OBJ_SAMPLE) {
		mlx5e_restore_skb_sample(priv, skb, &mapped_obj, tc_priv);
		return false;
=======
		if (!mlx5e_restore_skb_chain(skb, mapped_obj.chain, reg_c1, &tc_priv) &&
		    !mlx5_ipsec_is_rx_flow(cqe))
			goto free_skb;
	} else if (mapped_obj.type == MLX5_MAPPED_OBJ_SAMPLE) {
		mlx5e_restore_skb_sample(priv, skb, &mapped_obj, &tc_priv);
		goto free_skb;
	} else if (mapped_obj.type == MLX5_MAPPED_OBJ_INT_PORT_METADATA) {
		if (!mlx5e_restore_skb_int_port(priv, skb, &mapped_obj, &tc_priv,
						&forward_tx, reg_c1))
			goto free_skb;
>>>>>>> df0cc57e
	} else {
		netdev_dbg(priv->netdev, "Invalid mapped object type: %d\n", mapped_obj.type);
		goto free_skb;
	}

forward:
	if (forward_tx)
		dev_queue_xmit(skb);
	else
		napi_gro_receive(rq->cq.napi, skb);

	mlx5_rep_tc_post_napi_receive(&tc_priv);

	return;

free_skb:
	dev_kfree_skb_any(skb);
}<|MERGE_RESOLUTION|>--- conflicted
+++ resolved
@@ -19,11 +19,8 @@
 #include "en/tc_tun.h"
 #include "lib/port_tun.h"
 #include "en/tc/sample.h"
-<<<<<<< HEAD
-=======
 #include "en_accel/ipsec_rxtx.h"
 #include "en/tc/int_port.h"
->>>>>>> df0cc57e
 
 struct mlx5e_rep_indr_block_priv {
 	struct net_device *netdev;
@@ -674,24 +671,6 @@
 
 	return mlx5e_restore_tunnel(priv, skb, tc_priv, tunnel_id);
 }
-<<<<<<< HEAD
-
-static void mlx5e_restore_skb_sample(struct mlx5e_priv *priv, struct sk_buff *skb,
-				     struct mlx5_mapped_obj *mapped_obj,
-				     struct mlx5e_tc_update_priv *tc_priv)
-{
-	if (!mlx5e_restore_tunnel(priv, skb, tc_priv, mapped_obj->sample.tunnel_id)) {
-		netdev_dbg(priv->netdev,
-			   "Failed to restore tunnel info for sampled packet\n");
-		return;
-	}
-#if IS_ENABLED(CONFIG_MLX5_TC_SAMPLE)
-	mlx5e_tc_sample_skb(skb, mapped_obj);
-#endif /* CONFIG_MLX5_TC_SAMPLE */
-	mlx5_rep_tc_post_napi_receive(tc_priv);
-}
-=======
->>>>>>> df0cc57e
 
 static void mlx5_rep_tc_post_napi_receive(struct mlx5e_tc_update_priv *tc_priv)
 {
@@ -773,14 +752,6 @@
 	}
 
 	if (mapped_obj.type == MLX5_MAPPED_OBJ_CHAIN) {
-<<<<<<< HEAD
-		u32 reg_c1 = be32_to_cpu(cqe->ft_metadata);
-
-		return mlx5e_restore_skb_chain(skb, mapped_obj.chain, reg_c1, tc_priv);
-	} else if (mapped_obj.type == MLX5_MAPPED_OBJ_SAMPLE) {
-		mlx5e_restore_skb_sample(priv, skb, &mapped_obj, tc_priv);
-		return false;
-=======
 		if (!mlx5e_restore_skb_chain(skb, mapped_obj.chain, reg_c1, &tc_priv) &&
 		    !mlx5_ipsec_is_rx_flow(cqe))
 			goto free_skb;
@@ -791,7 +762,6 @@
 		if (!mlx5e_restore_skb_int_port(priv, skb, &mapped_obj, &tc_priv,
 						&forward_tx, reg_c1))
 			goto free_skb;
->>>>>>> df0cc57e
 	} else {
 		netdev_dbg(priv->netdev, "Invalid mapped object type: %d\n", mapped_obj.type);
 		goto free_skb;
