/*
 * Emma Mobile GPIO Support - GIO
 *
 *  Copyright (C) 2012 Magnus Damm
 *
 * This program is free software; you can redistribute it and/or modify
 * it under the terms of the GNU General Public License as published by
 * the Free Software Foundation; either version 2 of the License
 *
 * This program is distributed in the hope that it will be useful,
 * but WITHOUT ANY WARRANTY; without even the implied warranty of
 * MERCHANTABILITY or FITNESS FOR A PARTICULAR PURPOSE.  See the
 * GNU General Public License for more details.
 *
 * You should have received a copy of the GNU General Public License
 * along with this program; if not, write to the Free Software
 * Foundation, Inc., 59 Temple Place, Suite 330, Boston, MA  02111-1307  USA
 */

#include <linux/init.h>
#include <linux/platform_device.h>
#include <linux/spinlock.h>
#include <linux/interrupt.h>
#include <linux/ioport.h>
#include <linux/io.h>
#include <linux/irq.h>
#include <linux/irqdomain.h>
#include <linux/bitops.h>
#include <linux/err.h>
#include <linux/gpio.h>
#include <linux/slab.h>
#include <linux/module.h>
#include <linux/pinctrl/consumer.h>
#include <linux/platform_data/gpio-em.h>

struct em_gio_priv {
	void __iomem *base0;
	void __iomem *base1;
	spinlock_t sense_lock;
	struct platform_device *pdev;
	struct gpio_chip gpio_chip;
	struct irq_chip irq_chip;
	struct irq_domain *irq_domain;
};

#define GIO_E1 0x00
#define GIO_E0 0x04
#define GIO_EM 0x04
#define GIO_OL 0x08
#define GIO_OH 0x0c
#define GIO_I 0x10
#define GIO_IIA 0x14
#define GIO_IEN 0x18
#define GIO_IDS 0x1c
#define GIO_IIM 0x1c
#define GIO_RAW 0x20
#define GIO_MST 0x24
#define GIO_IIR 0x28

#define GIO_IDT0 0x40
#define GIO_IDT1 0x44
#define GIO_IDT2 0x48
#define GIO_IDT3 0x4c
#define GIO_RAWBL 0x50
#define GIO_RAWBH 0x54
#define GIO_IRBL 0x58
#define GIO_IRBH 0x5c

#define GIO_IDT(n) (GIO_IDT0 + ((n) * 4))

static inline unsigned long em_gio_read(struct em_gio_priv *p, int offs)
{
	if (offs < GIO_IDT0)
		return ioread32(p->base0 + offs);
	else
		return ioread32(p->base1 + (offs - GIO_IDT0));
}

static inline void em_gio_write(struct em_gio_priv *p, int offs,
				unsigned long value)
{
	if (offs < GIO_IDT0)
		iowrite32(value, p->base0 + offs);
	else
		iowrite32(value, p->base1 + (offs - GIO_IDT0));
}

static void em_gio_irq_disable(struct irq_data *d)
{
	struct em_gio_priv *p = irq_data_get_irq_chip_data(d);

	em_gio_write(p, GIO_IDS, BIT(irqd_to_hwirq(d)));
}

static void em_gio_irq_enable(struct irq_data *d)
{
	struct em_gio_priv *p = irq_data_get_irq_chip_data(d);

	em_gio_write(p, GIO_IEN, BIT(irqd_to_hwirq(d)));
}

#define GIO_ASYNC(x) (x + 8)

static unsigned char em_gio_sense_table[IRQ_TYPE_SENSE_MASK + 1] = {
	[IRQ_TYPE_EDGE_RISING] = GIO_ASYNC(0x00),
	[IRQ_TYPE_EDGE_FALLING] = GIO_ASYNC(0x01),
	[IRQ_TYPE_LEVEL_HIGH] = GIO_ASYNC(0x02),
	[IRQ_TYPE_LEVEL_LOW] = GIO_ASYNC(0x03),
	[IRQ_TYPE_EDGE_BOTH] = GIO_ASYNC(0x04),
};

static int em_gio_irq_set_type(struct irq_data *d, unsigned int type)
{
	unsigned char value = em_gio_sense_table[type & IRQ_TYPE_SENSE_MASK];
	struct em_gio_priv *p = irq_data_get_irq_chip_data(d);
	unsigned int reg, offset, shift;
	unsigned long flags;
	unsigned long tmp;

	if (!value)
		return -EINVAL;

	offset = irqd_to_hwirq(d);

	pr_debug("gio: sense irq = %d, mode = %d\n", offset, value);

	/* 8 x 4 bit fields in 4 IDT registers */
	reg = GIO_IDT(offset >> 3);
	shift = (offset & 0x07) << 4;

	spin_lock_irqsave(&p->sense_lock, flags);

	/* disable the interrupt in IIA */
	tmp = em_gio_read(p, GIO_IIA);
	tmp &= ~BIT(offset);
	em_gio_write(p, GIO_IIA, tmp);

	/* change the sense setting in IDT */
	tmp = em_gio_read(p, reg);
	tmp &= ~(0xf << shift);
	tmp |= value << shift;
	em_gio_write(p, reg, tmp);

	/* clear pending interrupts */
	em_gio_write(p, GIO_IIR, BIT(offset));

	/* enable the interrupt in IIA */
	tmp = em_gio_read(p, GIO_IIA);
	tmp |= BIT(offset);
	em_gio_write(p, GIO_IIA, tmp);

	spin_unlock_irqrestore(&p->sense_lock, flags);

	return 0;
}

static irqreturn_t em_gio_irq_handler(int irq, void *dev_id)
{
	struct em_gio_priv *p = dev_id;
	unsigned long pending;
	unsigned int offset, irqs_handled = 0;

	while ((pending = em_gio_read(p, GIO_MST))) {
		offset = __ffs(pending);
		em_gio_write(p, GIO_IIR, BIT(offset));
		generic_handle_irq(irq_find_mapping(p->irq_domain, offset));
		irqs_handled++;
	}

	return irqs_handled ? IRQ_HANDLED : IRQ_NONE;
}

static inline struct em_gio_priv *gpio_to_priv(struct gpio_chip *chip)
{
	return container_of(chip, struct em_gio_priv, gpio_chip);
}

static int em_gio_direction_input(struct gpio_chip *chip, unsigned offset)
{
	em_gio_write(gpio_to_priv(chip), GIO_E0, BIT(offset));
	return 0;
}

static int em_gio_get(struct gpio_chip *chip, unsigned offset)
{
	return (int)(em_gio_read(gpio_to_priv(chip), GIO_I) & BIT(offset));
}

static void __em_gio_set(struct gpio_chip *chip, unsigned int reg,
			 unsigned shift, int value)
{
	/* upper 16 bits contains mask and lower 16 actual value */
	em_gio_write(gpio_to_priv(chip), reg,
		     (1 << (shift + 16)) | (value << shift));
}

static void em_gio_set(struct gpio_chip *chip, unsigned offset, int value)
{
	/* output is split into two registers */
	if (offset < 16)
		__em_gio_set(chip, GIO_OL, offset, value);
	else
		__em_gio_set(chip, GIO_OH, offset - 16, value);
}

static int em_gio_direction_output(struct gpio_chip *chip, unsigned offset,
				   int value)
{
	/* write GPIO value to output before selecting output mode of pin */
	em_gio_set(chip, offset, value);
	em_gio_write(gpio_to_priv(chip), GIO_E1, BIT(offset));
	return 0;
}

static int em_gio_to_irq(struct gpio_chip *chip, unsigned offset)
{
	return irq_create_mapping(gpio_to_priv(chip)->irq_domain, offset);
}

static int em_gio_request(struct gpio_chip *chip, unsigned offset)
{
	return pinctrl_request_gpio(chip->base + offset);
}

static void em_gio_free(struct gpio_chip *chip, unsigned offset)
{
	pinctrl_free_gpio(chip->base + offset);

	/* Set the GPIO as an input to ensure that the next GPIO request won't
	* drive the GPIO pin as an output.
	*/
	em_gio_direction_input(chip, offset);
}

<<<<<<< HEAD
static int em_gio_irq_domain_map(struct irq_domain *h, unsigned int virq,
				 irq_hw_number_t hw)
=======
static int em_gio_irq_domain_map(struct irq_domain *h, unsigned int irq,
				 irq_hw_number_t hwirq)
>>>>>>> d8ec26d7
{
	struct em_gio_priv *p = h->host_data;

	pr_debug("gio: map hw irq = %d, irq = %d\n", (int)hwirq, irq);

	irq_set_chip_data(irq, h->host_data);
	irq_set_chip_and_handler(irq, &p->irq_chip, handle_level_irq);
	set_irq_flags(irq, IRQF_VALID); /* kill me now */
	return 0;
}

static struct irq_domain_ops em_gio_irq_domain_ops = {
	.map	= em_gio_irq_domain_map,
	.xlate	= irq_domain_xlate_twocell,
};

static int em_gio_probe(struct platform_device *pdev)
{
	struct gpio_em_config pdata_dt;
	struct gpio_em_config *pdata = dev_get_platdata(&pdev->dev);
	struct em_gio_priv *p;
	struct resource *io[2], *irq[2];
	struct gpio_chip *gpio_chip;
	struct irq_chip *irq_chip;
	const char *name = dev_name(&pdev->dev);
	int ret;

	p = devm_kzalloc(&pdev->dev, sizeof(*p), GFP_KERNEL);
	if (!p) {
		dev_err(&pdev->dev, "failed to allocate driver data\n");
		ret = -ENOMEM;
		goto err0;
	}

	p->pdev = pdev;
	platform_set_drvdata(pdev, p);
	spin_lock_init(&p->sense_lock);

	io[0] = platform_get_resource(pdev, IORESOURCE_MEM, 0);
	io[1] = platform_get_resource(pdev, IORESOURCE_MEM, 1);
	irq[0] = platform_get_resource(pdev, IORESOURCE_IRQ, 0);
	irq[1] = platform_get_resource(pdev, IORESOURCE_IRQ, 1);

	if (!io[0] || !io[1] || !irq[0] || !irq[1]) {
		dev_err(&pdev->dev, "missing IRQ or IOMEM\n");
		ret = -EINVAL;
		goto err0;
	}

	p->base0 = devm_ioremap_nocache(&pdev->dev, io[0]->start,
					resource_size(io[0]));
	if (!p->base0) {
		dev_err(&pdev->dev, "failed to remap low I/O memory\n");
		ret = -ENXIO;
		goto err0;
	}

	p->base1 = devm_ioremap_nocache(&pdev->dev, io[1]->start,
				   resource_size(io[1]));
	if (!p->base1) {
		dev_err(&pdev->dev, "failed to remap high I/O memory\n");
		ret = -ENXIO;
		goto err0;
	}

	if (!pdata) {
		memset(&pdata_dt, 0, sizeof(pdata_dt));
		pdata = &pdata_dt;

		if (of_property_read_u32(pdev->dev.of_node, "ngpios",
					 &pdata->number_of_pins)) {
			dev_err(&pdev->dev, "Missing ngpios OF property\n");
			ret = -EINVAL;
			goto err0;
		}

		ret = of_alias_get_id(pdev->dev.of_node, "gpio");
		if (ret < 0) {
			dev_err(&pdev->dev, "Couldn't get OF id\n");
			goto err0;
		}
		pdata->gpio_base = ret * 32; /* 32 GPIOs per instance */
	}

	gpio_chip = &p->gpio_chip;
	gpio_chip->of_node = pdev->dev.of_node;
	gpio_chip->direction_input = em_gio_direction_input;
	gpio_chip->get = em_gio_get;
	gpio_chip->direction_output = em_gio_direction_output;
	gpio_chip->set = em_gio_set;
	gpio_chip->to_irq = em_gio_to_irq;
	gpio_chip->request = em_gio_request;
	gpio_chip->free = em_gio_free;
	gpio_chip->label = name;
	gpio_chip->owner = THIS_MODULE;
	gpio_chip->base = pdata->gpio_base;
	gpio_chip->ngpio = pdata->number_of_pins;

	irq_chip = &p->irq_chip;
	irq_chip->name = name;
	irq_chip->irq_mask = em_gio_irq_disable;
	irq_chip->irq_unmask = em_gio_irq_enable;
	irq_chip->irq_enable = em_gio_irq_enable;
	irq_chip->irq_disable = em_gio_irq_disable;
	irq_chip->irq_set_type = em_gio_irq_set_type;
	irq_chip->flags	= IRQCHIP_SKIP_SET_WAKE;

	p->irq_domain = irq_domain_add_simple(pdev->dev.of_node,
					      pdata->number_of_pins,
					      pdata->irq_base,
					      &em_gio_irq_domain_ops, p);
	if (!p->irq_domain) {
		ret = -ENXIO;
		dev_err(&pdev->dev, "cannot initialize irq domain\n");
		goto err0;
	}

	if (devm_request_irq(&pdev->dev, irq[0]->start,
			     em_gio_irq_handler, 0, name, p)) {
		dev_err(&pdev->dev, "failed to request low IRQ\n");
		ret = -ENOENT;
		goto err1;
	}

	if (devm_request_irq(&pdev->dev, irq[1]->start,
			     em_gio_irq_handler, 0, name, p)) {
		dev_err(&pdev->dev, "failed to request high IRQ\n");
		ret = -ENOENT;
		goto err1;
	}

	ret = gpiochip_add(gpio_chip);
	if (ret) {
		dev_err(&pdev->dev, "failed to add GPIO controller\n");
		goto err1;
	}

	if (pdata->pctl_name) {
		ret = gpiochip_add_pin_range(gpio_chip, pdata->pctl_name, 0,
					     gpio_chip->base, gpio_chip->ngpio);
		if (ret < 0)
			dev_warn(&pdev->dev, "failed to add pin range\n");
	}
	return 0;

err1:
	irq_domain_remove(p->irq_domain);
err0:
	return ret;
}

static int em_gio_remove(struct platform_device *pdev)
{
	struct em_gio_priv *p = platform_get_drvdata(pdev);
	int ret;

	ret = gpiochip_remove(&p->gpio_chip);
	if (ret)
		return ret;

	irq_domain_remove(p->irq_domain);
	return 0;
}

static const struct of_device_id em_gio_dt_ids[] = {
	{ .compatible = "renesas,em-gio", },
	{},
};
MODULE_DEVICE_TABLE(of, em_gio_dt_ids);

static struct platform_driver em_gio_device_driver = {
	.probe		= em_gio_probe,
	.remove		= em_gio_remove,
	.driver		= {
		.name	= "em_gio",
		.of_match_table = em_gio_dt_ids,
		.owner		= THIS_MODULE,
	}
};

static int __init em_gio_init(void)
{
	return platform_driver_register(&em_gio_device_driver);
}
postcore_initcall(em_gio_init);

static void __exit em_gio_exit(void)
{
	platform_driver_unregister(&em_gio_device_driver);
}
module_exit(em_gio_exit);

MODULE_AUTHOR("Magnus Damm");
MODULE_DESCRIPTION("Renesas Emma Mobile GIO Driver");
MODULE_LICENSE("GPL v2");<|MERGE_RESOLUTION|>--- conflicted
+++ resolved
@@ -232,13 +232,8 @@
 	em_gio_direction_input(chip, offset);
 }
 
-<<<<<<< HEAD
-static int em_gio_irq_domain_map(struct irq_domain *h, unsigned int virq,
-				 irq_hw_number_t hw)
-=======
 static int em_gio_irq_domain_map(struct irq_domain *h, unsigned int irq,
 				 irq_hw_number_t hwirq)
->>>>>>> d8ec26d7
 {
 	struct em_gio_priv *p = h->host_data;
 
