// SPDX-License-Identifier: GPL-2.0-or-later
/*
 * Touchscreen driver DMI based configuration code
 *
 * Copyright (c) 2017 Red Hat Inc.
 *
 * Red Hat authors:
 * Hans de Goede <hdegoede@redhat.com>
 */

#include <linux/acpi.h>
#include <linux/ctype.h>
#include <linux/device.h>
#include <linux/dmi.h>
#include <linux/efi_embedded_fw.h>
#include <linux/i2c.h>
#include <linux/init.h>
#include <linux/kstrtox.h>
#include <linux/notifier.h>
#include <linux/property.h>
#include <linux/string.h>

struct ts_dmi_data {
	/* The EFI embedded-fw code expects this to be the first member! */
	struct efi_embedded_fw_desc embedded_fw;
	const char *acpi_name;
	const struct property_entry *properties;
};

/* NOTE: Please keep all entries sorted alphabetically */

static const struct property_entry archos_101_cesium_educ_props[] = {
	PROPERTY_ENTRY_U32("touchscreen-size-x", 1850),
	PROPERTY_ENTRY_U32("touchscreen-size-y", 1280),
	PROPERTY_ENTRY_BOOL("touchscreen-inverted-y"),
	PROPERTY_ENTRY_BOOL("touchscreen-swapped-x-y"),
	PROPERTY_ENTRY_BOOL("silead,home-button"),
	PROPERTY_ENTRY_STRING("firmware-name", "gsl1680-archos-101-cesium-educ.fw"),
	{ }
};

static const struct ts_dmi_data archos_101_cesium_educ_data = {
	.acpi_name      = "MSSL1680:00",
	.properties     = archos_101_cesium_educ_props,
};

static const struct property_entry bush_bush_windows_tablet_props[] = {
	PROPERTY_ENTRY_U32("touchscreen-size-x", 1850),
	PROPERTY_ENTRY_U32("touchscreen-size-y", 1280),
	PROPERTY_ENTRY_BOOL("touchscreen-swapped-x-y"),
	PROPERTY_ENTRY_BOOL("silead,home-button"),
	PROPERTY_ENTRY_STRING("firmware-name", "gsl1680-bush-bush-windows-tablet.fw"),
	{ }
};

static const struct ts_dmi_data bush_bush_windows_tablet_data = {
	.acpi_name      = "MSSL1680:00",
	.properties     = bush_bush_windows_tablet_props,
};

static const struct property_entry chuwi_hi8_props[] = {
	PROPERTY_ENTRY_U32("touchscreen-size-x", 1665),
	PROPERTY_ENTRY_U32("touchscreen-size-y", 1140),
	PROPERTY_ENTRY_BOOL("touchscreen-swapped-x-y"),
	PROPERTY_ENTRY_BOOL("silead,home-button"),
	PROPERTY_ENTRY_STRING("firmware-name", "gsl1680-chuwi-hi8.fw"),
	{ }
};

static const struct ts_dmi_data chuwi_hi8_data = {
	.acpi_name      = "MSSL0001:00",
	.properties     = chuwi_hi8_props,
};

static const struct property_entry chuwi_hi8_air_props[] = {
	PROPERTY_ENTRY_U32("touchscreen-size-x", 1728),
	PROPERTY_ENTRY_U32("touchscreen-size-y", 1148),
	PROPERTY_ENTRY_BOOL("touchscreen-swapped-x-y"),
	PROPERTY_ENTRY_STRING("firmware-name", "gsl3676-chuwi-hi8-air.fw"),
	{ }
};

static const struct ts_dmi_data chuwi_hi8_air_data = {
	.acpi_name	= "MSSL1680",
	.properties	= chuwi_hi8_air_props,
};

static const struct property_entry chuwi_hi8_pro_props[] = {
	PROPERTY_ENTRY_U32("touchscreen-min-x", 6),
	PROPERTY_ENTRY_U32("touchscreen-min-y", 3),
	PROPERTY_ENTRY_U32("touchscreen-size-x", 1728),
	PROPERTY_ENTRY_U32("touchscreen-size-y", 1148),
	PROPERTY_ENTRY_BOOL("touchscreen-swapped-x-y"),
	PROPERTY_ENTRY_STRING("firmware-name", "gsl3680-chuwi-hi8-pro.fw"),
	PROPERTY_ENTRY_BOOL("silead,home-button"),
	{ }
};

static const struct ts_dmi_data chuwi_hi8_pro_data = {
	.embedded_fw = {
		.name	= "silead/gsl3680-chuwi-hi8-pro.fw",
		.prefix = { 0xf0, 0x00, 0x00, 0x00, 0x02, 0x00, 0x00, 0x00 },
		.length	= 39864,
		.sha256	= { 0xc0, 0x88, 0xc5, 0xef, 0xd1, 0x70, 0x77, 0x59,
			    0x4e, 0xe9, 0xc4, 0xd8, 0x2e, 0xcd, 0xbf, 0x95,
			    0x32, 0xd9, 0x03, 0x28, 0x0d, 0x48, 0x9f, 0x92,
			    0x35, 0x37, 0xf6, 0x8b, 0x2a, 0xe4, 0x73, 0xff },
	},
	.acpi_name	= "MSSL1680:00",
	.properties	= chuwi_hi8_pro_props,
};

static const struct property_entry chuwi_hi10_air_props[] = {
	PROPERTY_ENTRY_U32("touchscreen-size-x", 1981),
	PROPERTY_ENTRY_U32("touchscreen-size-y", 1271),
	PROPERTY_ENTRY_U32("touchscreen-min-x", 99),
	PROPERTY_ENTRY_U32("touchscreen-min-y", 9),
	PROPERTY_ENTRY_BOOL("touchscreen-swapped-x-y"),
	PROPERTY_ENTRY_U32("touchscreen-fuzz-x", 5),
	PROPERTY_ENTRY_U32("touchscreen-fuzz-y", 4),
	PROPERTY_ENTRY_STRING("firmware-name", "gsl1680-chuwi-hi10-air.fw"),
	PROPERTY_ENTRY_BOOL("silead,home-button"),
	{ }
};

static const struct ts_dmi_data chuwi_hi10_air_data = {
	.acpi_name	= "MSSL1680:00",
	.properties	= chuwi_hi10_air_props,
};

static const struct property_entry chuwi_hi10_plus_props[] = {
	PROPERTY_ENTRY_U32("touchscreen-min-x", 12),
	PROPERTY_ENTRY_U32("touchscreen-min-y", 10),
	PROPERTY_ENTRY_U32("touchscreen-size-x", 1908),
	PROPERTY_ENTRY_U32("touchscreen-size-y", 1270),
	PROPERTY_ENTRY_STRING("firmware-name", "gsl1680-chuwi-hi10plus.fw"),
	PROPERTY_ENTRY_BOOL("silead,home-button"),
	PROPERTY_ENTRY_BOOL("silead,pen-supported"),
	PROPERTY_ENTRY_U32("silead,pen-resolution-x", 8),
	PROPERTY_ENTRY_U32("silead,pen-resolution-y", 8),
	{ }
};

static const struct ts_dmi_data chuwi_hi10_plus_data = {
	.embedded_fw = {
		.name	= "silead/gsl1680-chuwi-hi10plus.fw",
		.prefix = { 0xf0, 0x00, 0x00, 0x00, 0x02, 0x00, 0x00, 0x00 },
		.length	= 34056,
		.sha256	= { 0xfd, 0x0a, 0x08, 0x08, 0x3c, 0xa6, 0x34, 0x4e,
			    0x2c, 0x49, 0x9c, 0xcd, 0x7d, 0x44, 0x9d, 0x38,
			    0x10, 0x68, 0xb5, 0xbd, 0xb7, 0x2a, 0x63, 0xb5,
			    0x67, 0x0b, 0x96, 0xbd, 0x89, 0x67, 0x85, 0x09 },
	},
	.acpi_name      = "MSSL0017:00",
	.properties     = chuwi_hi10_plus_props,
};

static const u32 chuwi_hi10_pro_efi_min_max[] = { 8, 1911, 8, 1271 };

static const struct property_entry chuwi_hi10_pro_props[] = {
	PROPERTY_ENTRY_U32("touchscreen-min-x", 80),
	PROPERTY_ENTRY_U32("touchscreen-min-y", 26),
	PROPERTY_ENTRY_U32("touchscreen-size-x", 1962),
	PROPERTY_ENTRY_U32("touchscreen-size-y", 1254),
	PROPERTY_ENTRY_BOOL("touchscreen-swapped-x-y"),
	PROPERTY_ENTRY_STRING("firmware-name", "gsl1680-chuwi-hi10-pro.fw"),
	PROPERTY_ENTRY_U32_ARRAY("silead,efi-fw-min-max", chuwi_hi10_pro_efi_min_max),
	PROPERTY_ENTRY_BOOL("silead,home-button"),
	PROPERTY_ENTRY_BOOL("silead,pen-supported"),
	PROPERTY_ENTRY_U32("silead,pen-resolution-x", 8),
	PROPERTY_ENTRY_U32("silead,pen-resolution-y", 8),
	{ }
};

static const struct ts_dmi_data chuwi_hi10_pro_data = {
	.embedded_fw = {
		.name	= "silead/gsl1680-chuwi-hi10-pro.fw",
		.prefix = { 0xf0, 0x00, 0x00, 0x00, 0x02, 0x00, 0x00, 0x00 },
		.length	= 42504,
		.sha256	= { 0xdb, 0x92, 0x68, 0xa8, 0xdb, 0x81, 0x31, 0x00,
			    0x1f, 0x58, 0x89, 0xdb, 0x19, 0x1b, 0x15, 0x8c,
			    0x05, 0x14, 0xf4, 0x95, 0xba, 0x15, 0x45, 0x98,
			    0x42, 0xa3, 0xbb, 0x65, 0xe3, 0x30, 0xa5, 0x93 },
	},
	.acpi_name      = "MSSL1680:00",
	.properties     = chuwi_hi10_pro_props,
};

static const struct property_entry chuwi_hibook_props[] = {
	PROPERTY_ENTRY_U32("touchscreen-min-x", 30),
	PROPERTY_ENTRY_U32("touchscreen-min-y", 4),
	PROPERTY_ENTRY_U32("touchscreen-size-x", 1892),
	PROPERTY_ENTRY_U32("touchscreen-size-y", 1276),
	PROPERTY_ENTRY_BOOL("touchscreen-inverted-y"),
	PROPERTY_ENTRY_BOOL("touchscreen-swapped-x-y"),
	PROPERTY_ENTRY_STRING("firmware-name", "gsl1680-chuwi-hibook.fw"),
	PROPERTY_ENTRY_BOOL("silead,home-button"),
	{ }
};

static const struct ts_dmi_data chuwi_hibook_data = {
	.embedded_fw = {
		.name	= "silead/gsl1680-chuwi-hibook.fw",
		.prefix = { 0xf0, 0x00, 0x00, 0x00, 0x02, 0x00, 0x00, 0x00 },
		.length	= 40392,
		.sha256	= { 0xf7, 0xc0, 0xe8, 0x5a, 0x6c, 0xf2, 0xeb, 0x8d,
			    0x12, 0xc4, 0x45, 0xbf, 0x55, 0x13, 0x4c, 0x1a,
			    0x13, 0x04, 0x31, 0x08, 0x65, 0x73, 0xf7, 0xa8,
			    0x1b, 0x7d, 0x59, 0xc9, 0xe6, 0x97, 0xf7, 0x38 },
	},
	.acpi_name      = "MSSL0017:00",
	.properties     = chuwi_hibook_props,
};

static const struct property_entry chuwi_vi8_props[] = {
	PROPERTY_ENTRY_U32("touchscreen-min-x", 4),
	PROPERTY_ENTRY_U32("touchscreen-min-y", 6),
	PROPERTY_ENTRY_U32("touchscreen-size-x", 1724),
	PROPERTY_ENTRY_U32("touchscreen-size-y", 1140),
	PROPERTY_ENTRY_BOOL("touchscreen-swapped-x-y"),
	PROPERTY_ENTRY_STRING("firmware-name", "gsl3676-chuwi-vi8.fw"),
	PROPERTY_ENTRY_BOOL("silead,home-button"),
	{ }
};

static const struct ts_dmi_data chuwi_vi8_data = {
	.acpi_name      = "MSSL1680:00",
	.properties     = chuwi_vi8_props,
};

static const struct ts_dmi_data chuwi_vi8_plus_data = {
	.embedded_fw = {
		.name	= "chipone/icn8505-HAMP0002.fw",
		.prefix = { 0xb0, 0x07, 0x00, 0x00, 0xe4, 0x07, 0x00, 0x00 },
		.length	= 35012,
		.sha256	= { 0x93, 0xe5, 0x49, 0xe0, 0xb6, 0xa2, 0xb4, 0xb3,
			    0x88, 0x96, 0x34, 0x97, 0x5e, 0xa8, 0x13, 0x78,
			    0x72, 0x98, 0xb8, 0x29, 0xeb, 0x5c, 0xa7, 0xf1,
			    0x25, 0x13, 0x43, 0xf4, 0x30, 0x7c, 0xfc, 0x7c },
	},
};

static const struct property_entry chuwi_vi10_props[] = {
	PROPERTY_ENTRY_U32("touchscreen-min-x", 0),
	PROPERTY_ENTRY_U32("touchscreen-min-y", 4),
	PROPERTY_ENTRY_U32("touchscreen-size-x", 1858),
	PROPERTY_ENTRY_U32("touchscreen-size-y", 1280),
	PROPERTY_ENTRY_STRING("firmware-name", "gsl3680-chuwi-vi10.fw"),
	PROPERTY_ENTRY_BOOL("silead,home-button"),
	{ }
};

static const struct ts_dmi_data chuwi_vi10_data = {
	.acpi_name      = "MSSL0002:00",
	.properties     = chuwi_vi10_props,
};

static const struct property_entry chuwi_surbook_mini_props[] = {
	PROPERTY_ENTRY_U32("touchscreen-min-x", 88),
	PROPERTY_ENTRY_U32("touchscreen-min-y", 13),
	PROPERTY_ENTRY_U32("touchscreen-size-x", 2040),
	PROPERTY_ENTRY_U32("touchscreen-size-y", 1524),
	PROPERTY_ENTRY_STRING("firmware-name", "gsl1680-chuwi-surbook-mini.fw"),
	PROPERTY_ENTRY_BOOL("touchscreen-inverted-y"),
	{ }
};

static const struct ts_dmi_data chuwi_surbook_mini_data = {
	.acpi_name      = "MSSL1680:00",
	.properties     = chuwi_surbook_mini_props,
};

static const struct property_entry connect_tablet9_props[] = {
	PROPERTY_ENTRY_U32("touchscreen-min-x", 9),
	PROPERTY_ENTRY_U32("touchscreen-min-y", 10),
	PROPERTY_ENTRY_U32("touchscreen-size-x", 1664),
	PROPERTY_ENTRY_U32("touchscreen-size-y", 880),
	PROPERTY_ENTRY_BOOL("touchscreen-inverted-y"),
	PROPERTY_ENTRY_BOOL("touchscreen-swapped-x-y"),
	PROPERTY_ENTRY_STRING("firmware-name", "gsl1680-connect-tablet9.fw"),
	{ }
};

static const struct ts_dmi_data connect_tablet9_data = {
	.acpi_name      = "MSSL1680:00",
	.properties     = connect_tablet9_props,
};

static const struct property_entry csl_panther_tab_hd_props[] = {
	PROPERTY_ENTRY_U32("touchscreen-min-x", 1),
	PROPERTY_ENTRY_U32("touchscreen-min-y", 20),
	PROPERTY_ENTRY_U32("touchscreen-size-x", 1980),
	PROPERTY_ENTRY_U32("touchscreen-size-y", 1526),
	PROPERTY_ENTRY_BOOL("touchscreen-inverted-y"),
	PROPERTY_ENTRY_BOOL("touchscreen-swapped-x-y"),
	PROPERTY_ENTRY_STRING("firmware-name", "gsl1680-csl-panther-tab-hd.fw"),
	{ }
};

static const struct ts_dmi_data csl_panther_tab_hd_data = {
	.acpi_name      = "MSSL1680:00",
	.properties     = csl_panther_tab_hd_props,
};

static const struct property_entry cube_iwork8_air_props[] = {
	PROPERTY_ENTRY_U32("touchscreen-min-x", 1),
	PROPERTY_ENTRY_U32("touchscreen-min-y", 3),
	PROPERTY_ENTRY_U32("touchscreen-size-x", 1664),
	PROPERTY_ENTRY_U32("touchscreen-size-y", 896),
	PROPERTY_ENTRY_BOOL("touchscreen-swapped-x-y"),
	PROPERTY_ENTRY_STRING("firmware-name", "gsl3670-cube-iwork8-air.fw"),
	{ }
};

static const struct ts_dmi_data cube_iwork8_air_data = {
	.embedded_fw = {
		.name	= "silead/gsl3670-cube-iwork8-air.fw",
		.prefix = { 0xf0, 0x00, 0x00, 0x00, 0x02, 0x00, 0x00, 0x00 },
		.length	= 38808,
		.sha256	= { 0xff, 0x62, 0x2d, 0xd1, 0x8a, 0x78, 0x04, 0x7b,
			    0x33, 0x06, 0xb0, 0x4f, 0x7f, 0x02, 0x08, 0x9c,
			    0x96, 0xd4, 0x9f, 0x04, 0xe1, 0x47, 0x25, 0x25,
			    0x60, 0x77, 0x41, 0x33, 0xeb, 0x12, 0x82, 0xfc },
	},
	.acpi_name	= "MSSL1680:00",
	.properties	= cube_iwork8_air_props,
};

static const struct property_entry cube_knote_i1101_props[] = {
	PROPERTY_ENTRY_U32("touchscreen-min-x", 20),
	PROPERTY_ENTRY_U32("touchscreen-min-y",  22),
	PROPERTY_ENTRY_U32("touchscreen-size-x", 1961),
	PROPERTY_ENTRY_U32("touchscreen-size-y", 1513),
	PROPERTY_ENTRY_STRING("firmware-name", "gsl3692-cube-knote-i1101.fw"),
	PROPERTY_ENTRY_BOOL("silead,home-button"),
	{ }
};

static const struct ts_dmi_data cube_knote_i1101_data = {
	.acpi_name	= "MSSL1680:00",
	.properties	= cube_knote_i1101_props,
};

static const struct property_entry dexp_ursus_7w_props[] = {
	PROPERTY_ENTRY_U32("touchscreen-size-x", 890),
	PROPERTY_ENTRY_U32("touchscreen-size-y", 630),
	PROPERTY_ENTRY_STRING("firmware-name", "gsl1686-dexp-ursus-7w.fw"),
	PROPERTY_ENTRY_BOOL("silead,home-button"),
	{ }
};

static const struct ts_dmi_data dexp_ursus_7w_data = {
	.acpi_name	= "MSSL1680:00",
	.properties	= dexp_ursus_7w_props,
};

static const struct property_entry dexp_ursus_kx210i_props[] = {
	PROPERTY_ENTRY_U32("touchscreen-min-x", 5),
	PROPERTY_ENTRY_U32("touchscreen-min-y",  2),
	PROPERTY_ENTRY_U32("touchscreen-size-x", 1720),
	PROPERTY_ENTRY_U32("touchscreen-size-y", 1137),
	PROPERTY_ENTRY_STRING("firmware-name", "gsl1680-dexp-ursus-kx210i.fw"),
	PROPERTY_ENTRY_BOOL("silead,home-button"),
	{ }
};

static const struct ts_dmi_data dexp_ursus_kx210i_data = {
	.acpi_name	= "MSSL1680:00",
	.properties	= dexp_ursus_kx210i_props,
};

static const struct property_entry digma_citi_e200_props[] = {
	PROPERTY_ENTRY_U32("touchscreen-size-x", 1980),
	PROPERTY_ENTRY_U32("touchscreen-size-y", 1500),
	PROPERTY_ENTRY_BOOL("touchscreen-inverted-y"),
	PROPERTY_ENTRY_STRING("firmware-name", "gsl1686-digma_citi_e200.fw"),
	PROPERTY_ENTRY_BOOL("silead,home-button"),
	{ }
};

static const struct ts_dmi_data digma_citi_e200_data = {
	.acpi_name	= "MSSL1680:00",
	.properties	= digma_citi_e200_props,
};

static const struct property_entry estar_beauty_hd_props[] = {
	PROPERTY_ENTRY_BOOL("touchscreen-swapped-x-y"),
	{ }
};

static const struct ts_dmi_data estar_beauty_hd_data = {
	.acpi_name	= "GDIX1001:00",
	.properties	= estar_beauty_hd_props,
};

/* Generic props + data for upside-down mounted GDIX1001 touchscreens */
static const struct property_entry gdix1001_upside_down_props[] = {
	PROPERTY_ENTRY_BOOL("touchscreen-inverted-x"),
	PROPERTY_ENTRY_BOOL("touchscreen-inverted-y"),
	{ }
};

static const struct ts_dmi_data gdix1001_upside_down_data = {
	.acpi_name	= "GDIX1001",
	.properties	= gdix1001_upside_down_props,
};

static const struct ts_dmi_data gdix1002_upside_down_data = {
	.acpi_name	= "GDIX1002",
	.properties	= gdix1001_upside_down_props,
};

static const struct property_entry gp_electronic_t701_props[] = {
	PROPERTY_ENTRY_U32("touchscreen-size-x", 960),
	PROPERTY_ENTRY_U32("touchscreen-size-y", 640),
	PROPERTY_ENTRY_BOOL("touchscreen-inverted-x"),
	PROPERTY_ENTRY_BOOL("touchscreen-inverted-y"),
	PROPERTY_ENTRY_STRING("firmware-name", "gsl1680-gp-electronic-t701.fw"),
	{ }
};

static const struct ts_dmi_data gp_electronic_t701_data = {
	.acpi_name	= "MSSL1680:00",
	.properties	= gp_electronic_t701_props,
};

static const struct property_entry irbis_tw90_props[] = {
	PROPERTY_ENTRY_U32("touchscreen-size-x", 1720),
	PROPERTY_ENTRY_U32("touchscreen-size-y", 1138),
	PROPERTY_ENTRY_U32("touchscreen-min-x", 8),
	PROPERTY_ENTRY_U32("touchscreen-min-y", 14),
	PROPERTY_ENTRY_BOOL("touchscreen-inverted-y"),
	PROPERTY_ENTRY_BOOL("touchscreen-swapped-x-y"),
	PROPERTY_ENTRY_STRING("firmware-name", "gsl3680-irbis_tw90.fw"),
	PROPERTY_ENTRY_BOOL("silead,home-button"),
	{ }
};

static const struct ts_dmi_data irbis_tw90_data = {
	.acpi_name	= "MSSL1680:00",
	.properties	= irbis_tw90_props,
};

static const struct property_entry irbis_tw118_props[] = {
	PROPERTY_ENTRY_U32("touchscreen-min-x", 20),
	PROPERTY_ENTRY_U32("touchscreen-min-y", 30),
	PROPERTY_ENTRY_U32("touchscreen-size-x", 1960),
	PROPERTY_ENTRY_U32("touchscreen-size-y", 1510),
	PROPERTY_ENTRY_STRING("firmware-name", "gsl1680-irbis-tw118.fw"),
	{ }
};

static const struct ts_dmi_data irbis_tw118_data = {
	.acpi_name	= "MSSL1680:00",
	.properties	= irbis_tw118_props,
};

static const struct property_entry itworks_tw891_props[] = {
	PROPERTY_ENTRY_U32("touchscreen-min-x", 1),
	PROPERTY_ENTRY_U32("touchscreen-min-y", 5),
	PROPERTY_ENTRY_U32("touchscreen-size-x", 1600),
	PROPERTY_ENTRY_U32("touchscreen-size-y", 896),
	PROPERTY_ENTRY_BOOL("touchscreen-inverted-y"),
	PROPERTY_ENTRY_BOOL("touchscreen-swapped-x-y"),
	PROPERTY_ENTRY_STRING("firmware-name", "gsl3670-itworks-tw891.fw"),
	{ }
};

static const struct ts_dmi_data itworks_tw891_data = {
	.acpi_name	= "MSSL1680:00",
	.properties	= itworks_tw891_props,
};

static const struct property_entry jumper_ezpad_6_pro_props[] = {
	PROPERTY_ENTRY_U32("touchscreen-size-x", 1980),
	PROPERTY_ENTRY_U32("touchscreen-size-y", 1500),
	PROPERTY_ENTRY_STRING("firmware-name", "gsl3692-jumper-ezpad-6-pro.fw"),
	PROPERTY_ENTRY_BOOL("silead,home-button"),
	{ }
};

static const struct ts_dmi_data jumper_ezpad_6_pro_data = {
	.acpi_name	= "MSSL1680:00",
	.properties	= jumper_ezpad_6_pro_props,
};

static const struct property_entry jumper_ezpad_6_pro_b_props[] = {
	PROPERTY_ENTRY_U32("touchscreen-size-x", 1980),
	PROPERTY_ENTRY_U32("touchscreen-size-y", 1500),
	PROPERTY_ENTRY_STRING("firmware-name", "gsl3692-jumper-ezpad-6-pro-b.fw"),
	PROPERTY_ENTRY_BOOL("touchscreen-inverted-y"),
	PROPERTY_ENTRY_BOOL("silead,home-button"),
	{ }
};

static const struct ts_dmi_data jumper_ezpad_6_pro_b_data = {
	.acpi_name      = "MSSL1680:00",
	.properties     = jumper_ezpad_6_pro_b_props,
};

static const struct property_entry jumper_ezpad_6_m4_props[] = {
	PROPERTY_ENTRY_U32("touchscreen-min-x", 35),
	PROPERTY_ENTRY_U32("touchscreen-min-y", 15),
	PROPERTY_ENTRY_U32("touchscreen-size-x", 1950),
	PROPERTY_ENTRY_U32("touchscreen-size-y", 1525),
	PROPERTY_ENTRY_STRING("firmware-name", "gsl3692-jumper-ezpad-6-m4.fw"),
	PROPERTY_ENTRY_BOOL("silead,home-button"),
	{ }
};

static const struct ts_dmi_data jumper_ezpad_6_m4_data = {
	.acpi_name	= "MSSL1680:00",
	.properties	= jumper_ezpad_6_m4_props,
};

static const struct property_entry jumper_ezpad_7_props[] = {
	PROPERTY_ENTRY_U32("touchscreen-min-x", 4),
	PROPERTY_ENTRY_U32("touchscreen-min-y", 10),
	PROPERTY_ENTRY_U32("touchscreen-size-x", 2044),
	PROPERTY_ENTRY_U32("touchscreen-size-y", 1526),
	PROPERTY_ENTRY_BOOL("touchscreen-swapped-x-y"),
	PROPERTY_ENTRY_STRING("firmware-name", "gsl3680-jumper-ezpad-7.fw"),
	PROPERTY_ENTRY_BOOL("silead,stuck-controller-bug"),
	{ }
};

static const struct ts_dmi_data jumper_ezpad_7_data = {
	.acpi_name	= "MSSL1680:00",
	.properties	= jumper_ezpad_7_props,
};

static const struct property_entry jumper_ezpad_mini3_props[] = {
	PROPERTY_ENTRY_U32("touchscreen-min-x", 23),
	PROPERTY_ENTRY_U32("touchscreen-min-y", 16),
	PROPERTY_ENTRY_U32("touchscreen-size-x", 1700),
	PROPERTY_ENTRY_U32("touchscreen-size-y", 1138),
	PROPERTY_ENTRY_BOOL("touchscreen-swapped-x-y"),
	PROPERTY_ENTRY_STRING("firmware-name", "gsl3676-jumper-ezpad-mini3.fw"),
	{ }
};

static const struct ts_dmi_data jumper_ezpad_mini3_data = {
	.acpi_name	= "MSSL1680:00",
	.properties	= jumper_ezpad_mini3_props,
};

static const struct property_entry mpman_converter9_props[] = {
	PROPERTY_ENTRY_U32("touchscreen-min-x", 8),
	PROPERTY_ENTRY_U32("touchscreen-min-y", 8),
	PROPERTY_ENTRY_U32("touchscreen-size-x", 1664),
	PROPERTY_ENTRY_U32("touchscreen-size-y", 880),
	PROPERTY_ENTRY_BOOL("touchscreen-inverted-y"),
	PROPERTY_ENTRY_BOOL("touchscreen-swapped-x-y"),
	PROPERTY_ENTRY_STRING("firmware-name", "gsl1680-mpman-converter9.fw"),
	{ }
};

static const struct ts_dmi_data mpman_converter9_data = {
	.acpi_name	= "MSSL1680:00",
	.properties	= mpman_converter9_props,
};

static const struct property_entry mpman_mpwin895cl_props[] = {
	PROPERTY_ENTRY_U32("touchscreen-min-x", 3),
	PROPERTY_ENTRY_U32("touchscreen-min-y", 9),
	PROPERTY_ENTRY_U32("touchscreen-size-x", 1728),
	PROPERTY_ENTRY_U32("touchscreen-size-y", 1150),
	PROPERTY_ENTRY_BOOL("touchscreen-inverted-y"),
	PROPERTY_ENTRY_STRING("firmware-name", "gsl3680-mpman-mpwin895cl.fw"),
	PROPERTY_ENTRY_BOOL("silead,home-button"),
	{ }
};

static const struct ts_dmi_data mpman_mpwin895cl_data = {
	.acpi_name	= "MSSL1680:00",
	.properties	= mpman_mpwin895cl_props,
};

static const struct property_entry myria_my8307_props[] = {
	PROPERTY_ENTRY_U32("touchscreen-size-x", 1720),
	PROPERTY_ENTRY_U32("touchscreen-size-y", 1140),
	PROPERTY_ENTRY_BOOL("touchscreen-inverted-x"),
	PROPERTY_ENTRY_BOOL("touchscreen-inverted-y"),
	PROPERTY_ENTRY_BOOL("touchscreen-swapped-x-y"),
	PROPERTY_ENTRY_STRING("firmware-name", "gsl1680-myria-my8307.fw"),
	PROPERTY_ENTRY_BOOL("silead,home-button"),
	{ }
};

static const struct ts_dmi_data myria_my8307_data = {
	.acpi_name	= "MSSL1680:00",
	.properties	= myria_my8307_props,
};

static const struct property_entry onda_obook_20_plus_props[] = {
	PROPERTY_ENTRY_U32("touchscreen-size-x", 1728),
	PROPERTY_ENTRY_U32("touchscreen-size-y", 1148),
	PROPERTY_ENTRY_BOOL("touchscreen-inverted-x"),
	PROPERTY_ENTRY_BOOL("touchscreen-inverted-y"),
	PROPERTY_ENTRY_BOOL("touchscreen-swapped-x-y"),
	PROPERTY_ENTRY_STRING("firmware-name", "gsl3676-onda-obook-20-plus.fw"),
	PROPERTY_ENTRY_BOOL("silead,home-button"),
	{ }
};

static const struct ts_dmi_data onda_obook_20_plus_data = {
	.acpi_name	= "MSSL1680:00",
	.properties	= onda_obook_20_plus_props,
};

static const struct property_entry onda_v80_plus_v3_props[] = {
	PROPERTY_ENTRY_U32("touchscreen-min-x", 22),
	PROPERTY_ENTRY_U32("touchscreen-min-y", 15),
	PROPERTY_ENTRY_U32("touchscreen-size-x", 1698),
	PROPERTY_ENTRY_U32("touchscreen-size-y", 1140),
	PROPERTY_ENTRY_BOOL("touchscreen-swapped-x-y"),
	PROPERTY_ENTRY_STRING("firmware-name", "gsl3676-onda-v80-plus-v3.fw"),
	PROPERTY_ENTRY_BOOL("silead,home-button"),
	{ }
};

static const struct ts_dmi_data onda_v80_plus_v3_data = {
	.embedded_fw = {
		.name	= "silead/gsl3676-onda-v80-plus-v3.fw",
		.prefix = { 0xf0, 0x00, 0x00, 0x00, 0x02, 0x00, 0x00, 0x00 },
		.length	= 37224,
		.sha256	= { 0x8f, 0xbd, 0x8f, 0x0c, 0x6b, 0xba, 0x5b, 0xf5,
			    0xa3, 0xc7, 0xa3, 0xc0, 0x4f, 0xcd, 0xdf, 0x32,
			    0xcc, 0xe4, 0x70, 0xd6, 0x46, 0x9c, 0xd7, 0xa7,
			    0x4b, 0x82, 0x3f, 0xab, 0xc7, 0x90, 0xea, 0x23 },
	},
	.acpi_name	= "MSSL1680:00",
	.properties	= onda_v80_plus_v3_props,
};

static const struct property_entry onda_v820w_32g_props[] = {
	PROPERTY_ENTRY_U32("touchscreen-size-x", 1665),
	PROPERTY_ENTRY_U32("touchscreen-size-y", 1140),
	PROPERTY_ENTRY_BOOL("touchscreen-swapped-x-y"),
	PROPERTY_ENTRY_STRING("firmware-name", "gsl1680-onda-v820w-32g.fw"),
	PROPERTY_ENTRY_BOOL("silead,home-button"),
	{ }
};

static const struct ts_dmi_data onda_v820w_32g_data = {
	.acpi_name	= "MSSL1680:00",
	.properties	= onda_v820w_32g_props,
};

static const struct property_entry onda_v891_v5_props[] = {
	PROPERTY_ENTRY_U32("touchscreen-size-x", 1715),
	PROPERTY_ENTRY_U32("touchscreen-size-y", 1140),
	PROPERTY_ENTRY_BOOL("touchscreen-inverted-x"),
	PROPERTY_ENTRY_BOOL("touchscreen-inverted-y"),
	PROPERTY_ENTRY_BOOL("touchscreen-swapped-x-y"),
	PROPERTY_ENTRY_STRING("firmware-name",
			      "gsl3676-onda-v891-v5.fw"),
	PROPERTY_ENTRY_BOOL("silead,home-button"),
	{ }
};

static const struct ts_dmi_data onda_v891_v5_data = {
	.acpi_name	= "MSSL1680:00",
	.properties	= onda_v891_v5_props,
};

static const struct property_entry onda_v891w_v1_props[] = {
	PROPERTY_ENTRY_U32("touchscreen-min-x", 46),
	PROPERTY_ENTRY_U32("touchscreen-min-y",  8),
	PROPERTY_ENTRY_U32("touchscreen-size-x", 1676),
	PROPERTY_ENTRY_U32("touchscreen-size-y", 1130),
	PROPERTY_ENTRY_STRING("firmware-name", "gsl3680-onda-v891w-v1.fw"),
	PROPERTY_ENTRY_BOOL("silead,home-button"),
	{ }
};

static const struct ts_dmi_data onda_v891w_v1_data = {
	.acpi_name	= "MSSL1680:00",
	.properties	= onda_v891w_v1_props,
};

static const struct property_entry onda_v891w_v3_props[] = {
	PROPERTY_ENTRY_U32("touchscreen-min-x", 35),
	PROPERTY_ENTRY_U32("touchscreen-min-y", 15),
	PROPERTY_ENTRY_U32("touchscreen-size-x", 1625),
	PROPERTY_ENTRY_U32("touchscreen-size-y", 1135),
	PROPERTY_ENTRY_BOOL("touchscreen-inverted-y"),
	PROPERTY_ENTRY_STRING("firmware-name", "gsl3676-onda-v891w-v3.fw"),
	PROPERTY_ENTRY_BOOL("silead,home-button"),
	{ }
};

static const struct ts_dmi_data onda_v891w_v3_data = {
	.acpi_name	= "MSSL1680:00",
	.properties	= onda_v891w_v3_props,
};

static const struct property_entry pipo_w2s_props[] = {
	PROPERTY_ENTRY_U32("touchscreen-size-x", 1660),
	PROPERTY_ENTRY_U32("touchscreen-size-y", 880),
	PROPERTY_ENTRY_BOOL("touchscreen-inverted-x"),
	PROPERTY_ENTRY_BOOL("touchscreen-swapped-x-y"),
	PROPERTY_ENTRY_STRING("firmware-name", "gsl1680-pipo-w2s.fw"),
	{ }
};

static const struct ts_dmi_data pipo_w2s_data = {
	.embedded_fw = {
		.name	= "silead/gsl1680-pipo-w2s.fw",
		.prefix = { 0xf0, 0x00, 0x00, 0x00, 0x02, 0x00, 0x00, 0x00 },
		.length	= 39072,
		.sha256	= { 0xd0, 0x58, 0xc4, 0x7d, 0x55, 0x2d, 0x62, 0x18,
			    0xd1, 0x6a, 0x71, 0x73, 0x0b, 0x3f, 0xbe, 0x60,
			    0xbb, 0x45, 0x8c, 0x52, 0x27, 0xb7, 0x18, 0xf4,
			    0x31, 0x00, 0x6a, 0x49, 0x76, 0xd8, 0x7c, 0xd3 },
	},
	.acpi_name	= "MSSL1680:00",
	.properties	= pipo_w2s_props,
};

static const struct property_entry pipo_w11_props[] = {
	PROPERTY_ENTRY_U32("touchscreen-min-x", 1),
	PROPERTY_ENTRY_U32("touchscreen-min-y", 15),
	PROPERTY_ENTRY_U32("touchscreen-size-x", 1984),
	PROPERTY_ENTRY_U32("touchscreen-size-y", 1532),
	PROPERTY_ENTRY_STRING("firmware-name", "gsl1680-pipo-w11.fw"),
	PROPERTY_ENTRY_BOOL("silead,home-button"),
	{ }
};

static const struct ts_dmi_data pipo_w11_data = {
	.acpi_name	= "MSSL1680:00",
	.properties	= pipo_w11_props,
};

static const struct property_entry positivo_c4128b_props[] = {
	PROPERTY_ENTRY_U32("touchscreen-min-x", 4),
	PROPERTY_ENTRY_U32("touchscreen-min-y", 13),
	PROPERTY_ENTRY_U32("touchscreen-size-x", 1915),
	PROPERTY_ENTRY_U32("touchscreen-size-y", 1269),
	PROPERTY_ENTRY_STRING("firmware-name", "gsl1680-positivo-c4128b.fw"),
	{ }
};

static const struct ts_dmi_data positivo_c4128b_data = {
	.acpi_name	= "MSSL1680:00",
	.properties	= positivo_c4128b_props,
};

static const struct property_entry pov_mobii_wintab_p800w_v20_props[] = {
	PROPERTY_ENTRY_U32("touchscreen-min-x", 32),
	PROPERTY_ENTRY_U32("touchscreen-min-y", 16),
	PROPERTY_ENTRY_U32("touchscreen-size-x", 1692),
	PROPERTY_ENTRY_U32("touchscreen-size-y", 1146),
	PROPERTY_ENTRY_BOOL("touchscreen-swapped-x-y"),
	PROPERTY_ENTRY_STRING("firmware-name", "gsl3680-pov-mobii-wintab-p800w-v20.fw"),
	PROPERTY_ENTRY_BOOL("silead,home-button"),
	{ }
};

static const struct ts_dmi_data pov_mobii_wintab_p800w_v20_data = {
	.acpi_name	= "MSSL1680:00",
	.properties	= pov_mobii_wintab_p800w_v20_props,
};

static const struct property_entry pov_mobii_wintab_p800w_v21_props[] = {
	PROPERTY_ENTRY_U32("touchscreen-min-x", 1),
	PROPERTY_ENTRY_U32("touchscreen-min-y", 8),
	PROPERTY_ENTRY_U32("touchscreen-size-x", 1794),
	PROPERTY_ENTRY_U32("touchscreen-size-y", 1148),
	PROPERTY_ENTRY_BOOL("touchscreen-swapped-x-y"),
	PROPERTY_ENTRY_STRING("firmware-name", "gsl3692-pov-mobii-wintab-p800w.fw"),
	PROPERTY_ENTRY_BOOL("silead,home-button"),
	{ }
};

static const struct ts_dmi_data pov_mobii_wintab_p800w_v21_data = {
	.acpi_name	= "MSSL1680:00",
	.properties	= pov_mobii_wintab_p800w_v21_props,
};

static const struct property_entry pov_mobii_wintab_p1006w_v10_props[] = {
	PROPERTY_ENTRY_U32("touchscreen-min-x", 1),
	PROPERTY_ENTRY_U32("touchscreen-min-y", 3),
	PROPERTY_ENTRY_U32("touchscreen-size-x", 1984),
	PROPERTY_ENTRY_U32("touchscreen-size-y", 1520),
	PROPERTY_ENTRY_BOOL("touchscreen-inverted-y"),
	PROPERTY_ENTRY_STRING("firmware-name", "gsl3692-pov-mobii-wintab-p1006w-v10.fw"),
	PROPERTY_ENTRY_BOOL("silead,home-button"),
	{ }
};

static const struct ts_dmi_data pov_mobii_wintab_p1006w_v10_data = {
	.acpi_name	= "MSSL1680:00",
	.properties	= pov_mobii_wintab_p1006w_v10_props,
};

static const struct property_entry predia_basic_props[] = {
	PROPERTY_ENTRY_U32("touchscreen-min-x", 3),
	PROPERTY_ENTRY_U32("touchscreen-min-y", 10),
	PROPERTY_ENTRY_U32("touchscreen-size-x", 1728),
	PROPERTY_ENTRY_U32("touchscreen-size-y", 1144),
	PROPERTY_ENTRY_BOOL("touchscreen-swapped-x-y"),
	PROPERTY_ENTRY_STRING("firmware-name", "gsl3680-predia-basic.fw"),
	PROPERTY_ENTRY_BOOL("silead,home-button"),
	{ }
};

static const struct ts_dmi_data predia_basic_data = {
	.acpi_name	= "MSSL1680:00",
	.properties	= predia_basic_props,
};

static const struct property_entry rca_cambio_w101_v2_props[] = {
	PROPERTY_ENTRY_U32("touchscreen-min-x", 4),
	PROPERTY_ENTRY_U32("touchscreen-min-y", 20),
	PROPERTY_ENTRY_U32("touchscreen-size-x", 1644),
	PROPERTY_ENTRY_U32("touchscreen-size-y", 874),
	PROPERTY_ENTRY_BOOL("touchscreen-swapped-x-y"),
	PROPERTY_ENTRY_STRING("firmware-name", "gsl1680-rca-cambio-w101-v2.fw"),
	{ }
};

static const struct ts_dmi_data rca_cambio_w101_v2_data = {
	.acpi_name = "MSSL1680:00",
	.properties = rca_cambio_w101_v2_props,
};

static const struct property_entry rwc_nanote_p8_props[] = {
	PROPERTY_ENTRY_U32("touchscreen-min-y", 46),
	PROPERTY_ENTRY_U32("touchscreen-size-x", 1728),
	PROPERTY_ENTRY_U32("touchscreen-size-y", 1140),
	PROPERTY_ENTRY_BOOL("touchscreen-inverted-y"),
	PROPERTY_ENTRY_STRING("firmware-name", "gsl1680-rwc-nanote-p8.fw"),
	{ }
};

static const struct ts_dmi_data rwc_nanote_p8_data = {
	.acpi_name = "MSSL1680:00",
	.properties = rwc_nanote_p8_props,
};

static const struct property_entry schneider_sct101ctm_props[] = {
	PROPERTY_ENTRY_U32("touchscreen-size-x", 1715),
	PROPERTY_ENTRY_U32("touchscreen-size-y", 1140),
	PROPERTY_ENTRY_BOOL("touchscreen-inverted-x"),
	PROPERTY_ENTRY_BOOL("touchscreen-inverted-y"),
	PROPERTY_ENTRY_BOOL("touchscreen-swapped-x-y"),
	PROPERTY_ENTRY_STRING("firmware-name", "gsl1680-schneider-sct101ctm.fw"),
	PROPERTY_ENTRY_BOOL("silead,home-button"),
	{ }
};

static const struct ts_dmi_data schneider_sct101ctm_data = {
	.acpi_name	= "MSSL1680:00",
	.properties	= schneider_sct101ctm_props,
};

static const struct property_entry globalspace_solt_ivw116_props[] = {
	PROPERTY_ENTRY_U32("touchscreen-min-x", 7),
	PROPERTY_ENTRY_U32("touchscreen-min-y", 22),
	PROPERTY_ENTRY_U32("touchscreen-size-x", 1723),
	PROPERTY_ENTRY_U32("touchscreen-size-y", 1077),
	PROPERTY_ENTRY_STRING("firmware-name", "gsl1680-globalspace-solt-ivw116.fw"),
<<<<<<< HEAD
	PROPERTY_ENTRY_U32("silead,max-fingers", 10),
=======
>>>>>>> 8400291e
	PROPERTY_ENTRY_BOOL("silead,home-button"),
	{ }
};

static const struct ts_dmi_data globalspace_solt_ivw116_data = {
	.acpi_name	= "MSSL1680:00",
	.properties	= globalspace_solt_ivw116_props,
};

static const struct property_entry techbite_arc_11_6_props[] = {
	PROPERTY_ENTRY_U32("touchscreen-min-x", 5),
	PROPERTY_ENTRY_U32("touchscreen-min-y", 7),
	PROPERTY_ENTRY_U32("touchscreen-size-x", 1981),
	PROPERTY_ENTRY_U32("touchscreen-size-y", 1270),
	PROPERTY_ENTRY_BOOL("touchscreen-inverted-y"),
	PROPERTY_ENTRY_STRING("firmware-name", "gsl1680-techbite-arc-11-6.fw"),
	{ }
};

static const struct ts_dmi_data techbite_arc_11_6_data = {
	.acpi_name	= "MSSL1680:00",
	.properties	= techbite_arc_11_6_props,
};

static const struct property_entry teclast_tbook11_props[] = {
	PROPERTY_ENTRY_U32("touchscreen-min-x", 8),
	PROPERTY_ENTRY_U32("touchscreen-min-y", 14),
	PROPERTY_ENTRY_U32("touchscreen-size-x", 1916),
	PROPERTY_ENTRY_U32("touchscreen-size-y", 1264),
	PROPERTY_ENTRY_BOOL("touchscreen-inverted-y"),
	PROPERTY_ENTRY_STRING("firmware-name", "gsl3692-teclast-tbook11.fw"),
	PROPERTY_ENTRY_BOOL("silead,home-button"),
	{ }
};

static const struct ts_dmi_data teclast_tbook11_data = {
	.embedded_fw = {
		.name	= "silead/gsl3692-teclast-tbook11.fw",
		.prefix = { 0xf0, 0x00, 0x00, 0x00, 0x02, 0x00, 0x00, 0x00 },
		.length	= 43560,
		.sha256	= { 0x9d, 0xb0, 0x3d, 0xf1, 0x00, 0x3c, 0xb5, 0x25,
			    0x62, 0x8a, 0xa0, 0x93, 0x4b, 0xe0, 0x4e, 0x75,
			    0xd1, 0x27, 0xb1, 0x65, 0x3c, 0xba, 0xa5, 0x0f,
			    0xcd, 0xb4, 0xbe, 0x00, 0xbb, 0xf6, 0x43, 0x29 },
	},
	.acpi_name	= "MSSL1680:00",
	.properties	= teclast_tbook11_props,
};

static const struct property_entry teclast_x16_plus_props[] = {
	PROPERTY_ENTRY_U32("touchscreen-min-x", 8),
	PROPERTY_ENTRY_U32("touchscreen-min-y", 14),
	PROPERTY_ENTRY_U32("touchscreen-size-x", 1916),
	PROPERTY_ENTRY_U32("touchscreen-size-y", 1264),
	PROPERTY_ENTRY_BOOL("touchscreen-inverted-y"),
	PROPERTY_ENTRY_STRING("firmware-name", "gsl3692-teclast-x16-plus.fw"),
	PROPERTY_ENTRY_BOOL("silead,home-button"),
	{ }
};

static const struct ts_dmi_data teclast_x16_plus_data = {
	.embedded_fw = {
		.name	= "silead/gsl3692-teclast-x16-plus.fw",
		.prefix = { 0xf0, 0x00, 0x00, 0x00, 0x02, 0x00, 0x00, 0x00 },
		.length	= 43560,
		.sha256	= { 0x9d, 0xb0, 0x3d, 0xf1, 0x00, 0x3c, 0xb5, 0x25,
			    0x62, 0x8a, 0xa0, 0x93, 0x4b, 0xe0, 0x4e, 0x75,
			    0xd1, 0x27, 0xb1, 0x65, 0x3c, 0xba, 0xa5, 0x0f,
			    0xcd, 0xb4, 0xbe, 0x00, 0xbb, 0xf6, 0x43, 0x29 },
	},
	.acpi_name	= "MSSL1680:00",
	.properties	= teclast_x16_plus_props,
};

static const struct property_entry teclast_x3_plus_props[] = {
	PROPERTY_ENTRY_U32("touchscreen-size-x", 1980),
	PROPERTY_ENTRY_U32("touchscreen-size-y", 1500),
	PROPERTY_ENTRY_STRING("firmware-name", "gsl1680-teclast-x3-plus.fw"),
	PROPERTY_ENTRY_BOOL("silead,home-button"),
	{ }
};

static const struct ts_dmi_data teclast_x3_plus_data = {
	.acpi_name	= "MSSL1680:00",
	.properties	= teclast_x3_plus_props,
};

static const struct property_entry teclast_x98plus2_props[] = {
	PROPERTY_ENTRY_U32("touchscreen-size-x", 2048),
	PROPERTY_ENTRY_U32("touchscreen-size-y", 1280),
	PROPERTY_ENTRY_BOOL("touchscreen-inverted-x"),
	PROPERTY_ENTRY_BOOL("touchscreen-inverted-y"),
	PROPERTY_ENTRY_STRING("firmware-name", "gsl1686-teclast_x98plus2.fw"),
	{ }
};

static const struct ts_dmi_data teclast_x98plus2_data = {
	.acpi_name	= "MSSL1680:00",
	.properties	= teclast_x98plus2_props,
};

static const struct property_entry trekstor_primebook_c11_props[] = {
	PROPERTY_ENTRY_U32("touchscreen-size-x", 1970),
	PROPERTY_ENTRY_U32("touchscreen-size-y", 1530),
	PROPERTY_ENTRY_BOOL("touchscreen-inverted-y"),
	PROPERTY_ENTRY_STRING("firmware-name", "gsl1680-trekstor-primebook-c11.fw"),
	PROPERTY_ENTRY_BOOL("silead,home-button"),
	{ }
};

static const struct ts_dmi_data trekstor_primebook_c11_data = {
	.acpi_name	= "MSSL1680:00",
	.properties	= trekstor_primebook_c11_props,
};

static const struct property_entry trekstor_primebook_c13_props[] = {
	PROPERTY_ENTRY_U32("touchscreen-size-x", 2624),
	PROPERTY_ENTRY_U32("touchscreen-size-y", 1920),
	PROPERTY_ENTRY_STRING("firmware-name", "gsl1680-trekstor-primebook-c13.fw"),
	PROPERTY_ENTRY_BOOL("silead,home-button"),
	{ }
};

static const struct ts_dmi_data trekstor_primebook_c13_data = {
	.acpi_name	= "MSSL1680:00",
	.properties	= trekstor_primebook_c13_props,
};

static const struct property_entry trekstor_primetab_t13b_props[] = {
	PROPERTY_ENTRY_U32("touchscreen-size-x", 2500),
	PROPERTY_ENTRY_U32("touchscreen-size-y", 1900),
	PROPERTY_ENTRY_STRING("firmware-name", "gsl1680-trekstor-primetab-t13b.fw"),
	PROPERTY_ENTRY_BOOL("silead,home-button"),
	PROPERTY_ENTRY_BOOL("touchscreen-inverted-y"),
	{ }
};

static const struct ts_dmi_data trekstor_primetab_t13b_data = {
	.acpi_name  = "MSSL1680:00",
	.properties = trekstor_primetab_t13b_props,
};

static const struct property_entry trekstor_surftab_duo_w1_props[] = {
	PROPERTY_ENTRY_BOOL("touchscreen-inverted-x"),
	{ }
};

static const struct ts_dmi_data trekstor_surftab_duo_w1_data = {
	.acpi_name	= "GDIX1001:00",
	.properties	= trekstor_surftab_duo_w1_props,
};

static const struct property_entry trekstor_surftab_twin_10_1_props[] = {
	PROPERTY_ENTRY_U32("touchscreen-min-x", 20),
	PROPERTY_ENTRY_U32("touchscreen-min-y", 0),
	PROPERTY_ENTRY_U32("touchscreen-size-x", 1890),
	PROPERTY_ENTRY_U32("touchscreen-size-y", 1280),
	PROPERTY_ENTRY_U32("touchscreen-inverted-y", 1),
	PROPERTY_ENTRY_STRING("firmware-name", "gsl3670-surftab-twin-10-1-st10432-8.fw"),
	PROPERTY_ENTRY_BOOL("silead,home-button"),
	{ }
};

static const struct ts_dmi_data trekstor_surftab_twin_10_1_data = {
	.acpi_name	= "MSSL1680:00",
	.properties	= trekstor_surftab_twin_10_1_props,
};

static const struct property_entry trekstor_surftab_wintron70_props[] = {
	PROPERTY_ENTRY_U32("touchscreen-min-x", 12),
	PROPERTY_ENTRY_U32("touchscreen-min-y", 8),
	PROPERTY_ENTRY_U32("touchscreen-size-x", 884),
	PROPERTY_ENTRY_U32("touchscreen-size-y", 632),
	PROPERTY_ENTRY_STRING("firmware-name", "gsl1686-surftab-wintron70-st70416-6.fw"),
	PROPERTY_ENTRY_BOOL("silead,home-button"),
	{ }
};

static const struct ts_dmi_data trekstor_surftab_wintron70_data = {
	.acpi_name	= "MSSL1680:00",
	.properties	= trekstor_surftab_wintron70_props,
};

static const struct property_entry viglen_connect_10_props[] = {
	PROPERTY_ENTRY_U32("touchscreen-size-x", 1890),
	PROPERTY_ENTRY_U32("touchscreen-size-y", 1280),
	PROPERTY_ENTRY_U32("touchscreen-fuzz-x", 6),
	PROPERTY_ENTRY_U32("touchscreen-fuzz-y", 6),
	PROPERTY_ENTRY_BOOL("touchscreen-swapped-x-y"),
	PROPERTY_ENTRY_STRING("firmware-name", "gsl3680-viglen-connect-10.fw"),
	PROPERTY_ENTRY_BOOL("silead,home-button"),
	{ }
};

static const struct ts_dmi_data viglen_connect_10_data = {
	.acpi_name	= "MSSL1680:00",
	.properties	= viglen_connect_10_props,
};

static const struct property_entry vinga_twizzle_j116_props[] = {
	PROPERTY_ENTRY_U32("touchscreen-size-x", 1920),
	PROPERTY_ENTRY_U32("touchscreen-size-y", 1280),
	PROPERTY_ENTRY_STRING("firmware-name", "gsl1680-vinga-twizzle_j116.fw"),
	PROPERTY_ENTRY_BOOL("silead,home-button"),
	{ }
};

static const struct ts_dmi_data vinga_twizzle_j116_data = {
	.acpi_name	= "MSSL1680:00",
	.properties	= vinga_twizzle_j116_props,
};

/* NOTE: Please keep this table sorted alphabetically */
const struct dmi_system_id touchscreen_dmi_table[] = {
	{
		/* Archos 101 Cesium Educ */
		.driver_data = (void *)&archos_101_cesium_educ_data,
		.matches = {
			DMI_MATCH(DMI_PRODUCT_NAME, "ARCHOS 101 Cesium Educ"),
		},
	},
	{
		/* Bush Windows tablet */
		.driver_data = (void *)&bush_bush_windows_tablet_data,
		.matches = {
			DMI_MATCH(DMI_PRODUCT_NAME, "Bush Windows tablet"),
		},
	},
	{
		/* Chuwi Hi8 */
		.driver_data = (void *)&chuwi_hi8_data,
		.matches = {
			DMI_MATCH(DMI_SYS_VENDOR, "ilife"),
			DMI_MATCH(DMI_PRODUCT_NAME, "S806"),
		},
	},
	{
		/* Chuwi Hi8 (H1D_S806_206) */
		.driver_data = (void *)&chuwi_hi8_data,
		.matches = {
			DMI_MATCH(DMI_SYS_VENDOR, "Insyde"),
			DMI_MATCH(DMI_PRODUCT_NAME, "BayTrail"),
			DMI_MATCH(DMI_BIOS_VERSION, "H1D_S806_206"),
		},
	},
	{
		/* Chuwi Hi8 Air (CWI543) */
		.driver_data = (void *)&chuwi_hi8_air_data,
		.matches = {
			DMI_MATCH(DMI_BOARD_VENDOR, "Default string"),
			DMI_MATCH(DMI_BOARD_NAME, "Cherry Trail CR"),
			DMI_MATCH(DMI_PRODUCT_NAME, "Hi8 Air"),
		},
	},
	{
		/* Chuwi Hi8 Pro (CWI513) */
		.driver_data = (void *)&chuwi_hi8_pro_data,
		.matches = {
			DMI_MATCH(DMI_SYS_VENDOR, "Hampoo"),
			DMI_MATCH(DMI_PRODUCT_NAME, "X1D3_C806N"),
		},
	},
	{
		/* Chuwi Hi10 Air */
		.driver_data = (void *)&chuwi_hi10_air_data,
		.matches = {
			DMI_MATCH(DMI_SYS_VENDOR, "CHUWI INNOVATION AND TECHNOLOGY(SHENZHEN)CO.LTD"),
			DMI_MATCH(DMI_BOARD_NAME, "Cherry Trail CR"),
			DMI_MATCH(DMI_PRODUCT_SKU, "P1W6_C109D_B"),
		},
	},
	{
		/* Chuwi Hi10 Plus (CWI527) */
		.driver_data = (void *)&chuwi_hi10_plus_data,
		.matches = {
			DMI_MATCH(DMI_BOARD_VENDOR, "Hampoo"),
			DMI_MATCH(DMI_PRODUCT_NAME, "Hi10 plus tablet"),
			DMI_MATCH(DMI_BOARD_NAME, "Cherry Trail CR"),
		},
	},
	{
		/* Chuwi Hi10 Pro (CWI529) */
		.driver_data = (void *)&chuwi_hi10_pro_data,
		.matches = {
			DMI_MATCH(DMI_BOARD_VENDOR, "Hampoo"),
			DMI_MATCH(DMI_PRODUCT_NAME, "Hi10 pro tablet"),
			DMI_MATCH(DMI_BOARD_NAME, "Cherry Trail CR"),
		},
	},
	{
		/* Chuwi HiBook (CWI514) */
		.driver_data = (void *)&chuwi_hibook_data,
		.matches = {
			DMI_MATCH(DMI_BOARD_VENDOR, "Hampoo"),
			DMI_MATCH(DMI_BOARD_NAME, "Cherry Trail CR"),
			/* Above matches are too generic, add bios-date match */
			DMI_MATCH(DMI_BIOS_DATE, "05/07/2016"),
		},
	},
	{
		/* Chuwi Vi8 (CWI501) */
		.driver_data = (void *)&chuwi_vi8_data,
		.matches = {
			DMI_MATCH(DMI_SYS_VENDOR, "Insyde"),
			DMI_MATCH(DMI_PRODUCT_NAME, "i86"),
			DMI_MATCH(DMI_BIOS_VERSION, "CHUWI.W86JLBNR01"),
		},
	},
	{
		/* Chuwi Vi8 (CWI506) */
		.driver_data = (void *)&chuwi_vi8_data,
		.matches = {
			DMI_MATCH(DMI_SYS_VENDOR, "Insyde"),
			DMI_MATCH(DMI_PRODUCT_NAME, "i86"),
			DMI_MATCH(DMI_BIOS_VERSION, "CHUWI.D86JLBNR"),
		},
	},
	{
		/* Chuwi Vi8 dual-boot (CWI506) */
		.driver_data = (void *)&chuwi_vi8_data,
		.matches = {
			DMI_MATCH(DMI_SYS_VENDOR, "Insyde"),
			DMI_MATCH(DMI_PRODUCT_NAME, "i86"),
			DMI_MATCH(DMI_BIOS_VERSION, "CHUWI2.D86JHBNR02"),
		},
	},
	{
		/* Chuwi Vi8 Plus (CWI519) */
		.driver_data = (void *)&chuwi_vi8_plus_data,
		.matches = {
			DMI_MATCH(DMI_SYS_VENDOR, "Hampoo"),
			DMI_MATCH(DMI_PRODUCT_NAME, "D2D3_Vi8A1"),
			DMI_MATCH(DMI_BOARD_NAME, "Cherry Trail CR"),
		},
	},
	{
		/* Chuwi Vi10 (CWI505) */
		.driver_data = (void *)&chuwi_vi10_data,
		.matches = {
			DMI_MATCH(DMI_BOARD_VENDOR, "Hampoo"),
			DMI_MATCH(DMI_BOARD_NAME, "BYT-PF02"),
			DMI_MATCH(DMI_SYS_VENDOR, "ilife"),
			DMI_MATCH(DMI_PRODUCT_NAME, "S165"),
		},
	},
	{
		/* Chuwi Surbook Mini (CWI540) */
		.driver_data = (void *)&chuwi_surbook_mini_data,
		.matches = {
			DMI_MATCH(DMI_BOARD_VENDOR, "Hampoo"),
			DMI_MATCH(DMI_PRODUCT_NAME, "C3W6_AP108_4G"),
		},
	},
	{
		/* Connect Tablet 9 */
		.driver_data = (void *)&connect_tablet9_data,
		.matches = {
			DMI_MATCH(DMI_SYS_VENDOR, "Connect"),
			DMI_MATCH(DMI_PRODUCT_NAME, "Tablet 9"),
		},
	},
	{
		/* CSL Panther Tab HD */
		.driver_data = (void *)&csl_panther_tab_hd_data,
		.matches = {
			DMI_MATCH(DMI_SYS_VENDOR, "CSL Computer GmbH & Co. KG"),
			DMI_MATCH(DMI_PRODUCT_NAME, "CSL Panther Tab HD"),
		},
	},
	{
		/* CUBE iwork8 Air */
		.driver_data = (void *)&cube_iwork8_air_data,
		.matches = {
			DMI_MATCH(DMI_SYS_VENDOR, "cube"),
			DMI_MATCH(DMI_PRODUCT_NAME, "i1-TF"),
			DMI_MATCH(DMI_BOARD_NAME, "Cherry Trail CR"),
		},
	},
	{
		/* Cube KNote i1101 */
		.driver_data = (void *)&cube_knote_i1101_data,
		.matches = {
			DMI_MATCH(DMI_BOARD_VENDOR, "Hampoo"),
			DMI_MATCH(DMI_BOARD_NAME, "L1W6_I1101"),
			DMI_MATCH(DMI_SYS_VENDOR, "ALLDOCUBE"),
			DMI_MATCH(DMI_PRODUCT_NAME, "i1101"),
		},
	},
	{
		/* DEXP Ursus 7W */
		.driver_data = (void *)&dexp_ursus_7w_data,
		.matches = {
			DMI_MATCH(DMI_SYS_VENDOR, "Insyde"),
			DMI_MATCH(DMI_PRODUCT_NAME, "7W"),
		},
	},
	{
		/* DEXP Ursus KX210i */
		.driver_data = (void *)&dexp_ursus_kx210i_data,
		.matches = {
			DMI_MATCH(DMI_SYS_VENDOR, "INSYDE Corp."),
			DMI_MATCH(DMI_PRODUCT_NAME, "S107I"),
		},
	},
	{
		/* Digma Citi E200 */
		.driver_data = (void *)&digma_citi_e200_data,
		.matches = {
			DMI_MATCH(DMI_SYS_VENDOR, "Digma"),
			DMI_MATCH(DMI_PRODUCT_NAME, "CITI E200"),
			DMI_MATCH(DMI_BOARD_NAME, "Cherry Trail CR"),
		},
	},
	{
		/* Estar Beauty HD (MID 7316R) */
		.driver_data = (void *)&estar_beauty_hd_data,
		.matches = {
			DMI_MATCH(DMI_SYS_VENDOR, "Estar"),
			DMI_MATCH(DMI_PRODUCT_NAME, "eSTAR BEAUTY HD Intel Quad core"),
		},
	},
	{
		/* GP-electronic T701 */
		.driver_data = (void *)&gp_electronic_t701_data,
		.matches = {
			DMI_MATCH(DMI_SYS_VENDOR, "Insyde"),
			DMI_MATCH(DMI_PRODUCT_NAME, "T701"),
			DMI_MATCH(DMI_BIOS_VERSION, "BYT70A.YNCHENG.WIN.007"),
		},
	},
	{
		/* I.T.Works TW701 (same hardware as the Trekstor ST70416-6) */
		.driver_data = (void *)&trekstor_surftab_wintron70_data,
		.matches = {
			DMI_MATCH(DMI_SYS_VENDOR, "Insyde"),
			DMI_MATCH(DMI_PRODUCT_NAME, "i71c"),
			DMI_MATCH(DMI_BIOS_VERSION, "itWORKS.G.WI71C.JGBMRB"),
		},
	},
	{
		/* Irbis TW90 */
		.driver_data = (void *)&irbis_tw90_data,
		.matches = {
			DMI_MATCH(DMI_SYS_VENDOR, "IRBIS"),
			DMI_MATCH(DMI_PRODUCT_NAME, "TW90"),
		},
	},
	{
		/* Irbis TW118 */
		.driver_data = (void *)&irbis_tw118_data,
		.matches = {
			DMI_MATCH(DMI_SYS_VENDOR, "IRBIS"),
			DMI_MATCH(DMI_PRODUCT_NAME, "TW118"),
		},
	},
	{
		/* I.T.Works TW891 */
		.driver_data = (void *)&itworks_tw891_data,
		.matches = {
			DMI_MATCH(DMI_SYS_VENDOR, "To be filled by O.E.M."),
			DMI_MATCH(DMI_PRODUCT_NAME, "TW891"),
		},
	},
	{
		/* Jumper EZpad 6 Pro */
		.driver_data = (void *)&jumper_ezpad_6_pro_data,
		.matches = {
			DMI_MATCH(DMI_SYS_VENDOR, "Jumper"),
			DMI_MATCH(DMI_PRODUCT_NAME, "EZpad"),
			DMI_MATCH(DMI_BIOS_VERSION, "5.12"),
			/* Above matches are too generic, add bios-date match */
			DMI_MATCH(DMI_BIOS_DATE, "08/18/2017"),
		},
	},
	{
		/* Jumper EZpad 6 Pro B */
		.driver_data = (void *)&jumper_ezpad_6_pro_b_data,
		.matches = {
			DMI_MATCH(DMI_SYS_VENDOR, "Jumper"),
			DMI_MATCH(DMI_PRODUCT_NAME, "EZpad"),
			DMI_MATCH(DMI_BIOS_VERSION, "5.12"),
			/* Above matches are too generic, add bios-date match */
			DMI_MATCH(DMI_BIOS_DATE, "04/24/2018"),
		},
	},
	{
		/* Jumper EZpad 6s Pro */
		.driver_data = (void *)&jumper_ezpad_6_pro_b_data,
		.matches = {
			DMI_MATCH(DMI_SYS_VENDOR, "Jumper"),
			DMI_MATCH(DMI_PRODUCT_NAME, "Ezpad"),
			/* Above matches are too generic, add bios match */
			DMI_MATCH(DMI_BIOS_VERSION, "E.WSA116_8.E1.042.bin"),
			DMI_MATCH(DMI_BIOS_DATE, "01/08/2020"),
		},
	},
	{
		/* Jumper EZpad 6 m4 */
		.driver_data = (void *)&jumper_ezpad_6_m4_data,
		.matches = {
			DMI_MATCH(DMI_SYS_VENDOR, "jumper"),
			DMI_MATCH(DMI_PRODUCT_NAME, "EZpad"),
			/* Jumper8.S106x.A00C.1066 with the version dropped */
			DMI_MATCH(DMI_BIOS_VERSION, "Jumper8.S106x"),
		},
	},
	{
		/* Jumper EZpad 7 */
		.driver_data = (void *)&jumper_ezpad_7_data,
		.matches = {
			DMI_MATCH(DMI_SYS_VENDOR, "Jumper"),
			DMI_MATCH(DMI_PRODUCT_NAME, "EZpad"),
			/* Jumper12x.WJ2012.bsBKRCP05 with the version dropped */
			DMI_MATCH(DMI_BIOS_VERSION, "Jumper12x.WJ2012.bsBKRCP"),
		},
	},
	{
		/* Jumper EZpad mini3 */
		.driver_data = (void *)&jumper_ezpad_mini3_data,
		.matches = {
			DMI_MATCH(DMI_SYS_VENDOR, "Insyde"),
			/* jumperx.T87.KFBNEEA02 with the version-nr dropped */
			DMI_MATCH(DMI_BIOS_VERSION, "jumperx.T87.KFBNEEA"),
		},
	},
	{
		/* Juno Tablet */
		.driver_data = (void *)&gdix1002_upside_down_data,
		.matches = {
			DMI_MATCH(DMI_SYS_VENDOR, "Default string"),
			/* Both product- and board-name being "Default string" is somewhat rare */
			DMI_MATCH(DMI_PRODUCT_NAME, "Default string"),
			DMI_MATCH(DMI_BOARD_NAME, "Default string"),
			/* Above matches are too generic, add partial bios-version match */
			DMI_MATCH(DMI_BIOS_VERSION, "JP2V1."),
		},
	},
	{
		/* Mediacom WinPad 7.0 W700 (same hw as Wintron surftab 7") */
		.driver_data = (void *)&trekstor_surftab_wintron70_data,
		.matches = {
			DMI_MATCH(DMI_SYS_VENDOR, "MEDIACOM"),
			DMI_MATCH(DMI_PRODUCT_NAME, "WinPad 7 W10 - WPW700"),
		},
	},
	{
		/* Mediacom Flexbook Edge 11 (same hw as TS Primebook C11) */
		.driver_data = (void *)&trekstor_primebook_c11_data,
		.matches = {
			DMI_MATCH(DMI_SYS_VENDOR, "MEDIACOM"),
			DMI_MATCH(DMI_PRODUCT_NAME, "FlexBook edge11 - M-FBE11"),
		},
	},
	{
		/* MP Man Converter 9 */
		.driver_data = (void *)&mpman_converter9_data,
		.matches = {
			DMI_MATCH(DMI_SYS_VENDOR, "MPMAN"),
			DMI_MATCH(DMI_PRODUCT_NAME, "Converter9"),
		},
	},
	{
		/* MP Man MPWIN895CL */
		.driver_data = (void *)&mpman_mpwin895cl_data,
		.matches = {
			DMI_MATCH(DMI_SYS_VENDOR, "MPMAN"),
			DMI_MATCH(DMI_PRODUCT_NAME, "MPWIN8900CL"),
		},
	},
	{
		/* Myria MY8307 */
		.driver_data = (void *)&myria_my8307_data,
		.matches = {
			DMI_MATCH(DMI_SYS_VENDOR, "Complet Electro Serv"),
			DMI_MATCH(DMI_PRODUCT_NAME, "MY8307"),
		},
	},
	{
		/* Onda oBook 20 Plus */
		.driver_data = (void *)&onda_obook_20_plus_data,
		.matches = {
			DMI_MATCH(DMI_SYS_VENDOR, "ONDA"),
			DMI_MATCH(DMI_PRODUCT_NAME, "OBOOK 20 PLUS"),
		},
	},
	{
		/* ONDA V80 plus v3 (P80PSBG9V3A01501) */
		.driver_data = (void *)&onda_v80_plus_v3_data,
		.matches = {
			DMI_EXACT_MATCH(DMI_SYS_VENDOR, "ONDA"),
			DMI_EXACT_MATCH(DMI_PRODUCT_NAME, "V80 PLUS")
		},
	},
	{
		/* ONDA V820w DualOS */
		.driver_data = (void *)&onda_v820w_32g_data,
		.matches = {
			DMI_EXACT_MATCH(DMI_BOARD_VENDOR, "ONDA"),
			DMI_EXACT_MATCH(DMI_PRODUCT_NAME, "V820w DualOS")
		},
	},
	{
		/* ONDA V891 v5 */
		.driver_data = (void *)&onda_v891_v5_data,
		.matches = {
			DMI_MATCH(DMI_SYS_VENDOR, "ONDA"),
			DMI_MATCH(DMI_PRODUCT_NAME, "ONDA Tablet"),
			DMI_MATCH(DMI_BIOS_VERSION, "ONDA.D869CJABNRBA06"),
		},
	},
	{
		/* ONDA V891w revision P891WBEBV1B00 aka v1 */
		.driver_data = (void *)&onda_v891w_v1_data,
		.matches = {
			DMI_EXACT_MATCH(DMI_BOARD_VENDOR, "ONDA"),
			DMI_EXACT_MATCH(DMI_BOARD_NAME, "ONDA Tablet"),
			DMI_EXACT_MATCH(DMI_BOARD_VERSION, "V001"),
			/* Exact match, different versions need different fw */
			DMI_EXACT_MATCH(DMI_BIOS_VERSION, "ONDA.W89EBBN08"),
		},
	},
	{
		/* ONDA V891w Dual OS P891DCF2V1A01274 64GB */
		.driver_data = (void *)&onda_v891w_v3_data,
		.matches = {
			DMI_MATCH(DMI_SYS_VENDOR, "Insyde"),
			DMI_MATCH(DMI_PRODUCT_NAME, "ONDA Tablet"),
			DMI_MATCH(DMI_BIOS_VERSION, "ONDA.D890HBBNR0A"),
		},
	},
	{
		/* Pipo W2S */
		.driver_data = (void *)&pipo_w2s_data,
		.matches = {
			DMI_MATCH(DMI_SYS_VENDOR, "PIPO"),
			DMI_MATCH(DMI_PRODUCT_NAME, "W2S"),
		},
	},
	{
		/* Pipo W11 */
		.driver_data = (void *)&pipo_w11_data,
		.matches = {
			DMI_MATCH(DMI_SYS_VENDOR, "PIPO"),
			DMI_MATCH(DMI_PRODUCT_NAME, "To be filled by O.E.M."),
			/* Above matches are too generic, add bios-ver match */
			DMI_MATCH(DMI_BIOS_VERSION, "JS-BI-10.6-SF133GR300-GA55B-024-F"),
		},
	},
	{
		/* Ployer Momo7w (same hardware as the Trekstor ST70416-6) */
		.driver_data = (void *)&trekstor_surftab_wintron70_data,
		.matches = {
			DMI_MATCH(DMI_SYS_VENDOR, "Shenzhen PLOYER"),
			DMI_MATCH(DMI_PRODUCT_NAME, "MOMO7W"),
			/* Exact match, different versions need different fw */
			DMI_MATCH(DMI_BIOS_VERSION, "MOMO.G.WI71C.MABMRBA02"),
		},
	},
	{
		/* Positivo C4128B */
		.driver_data = (void *)&positivo_c4128b_data,
		.matches = {
			DMI_MATCH(DMI_SYS_VENDOR, "Positivo Tecnologia SA"),
			DMI_MATCH(DMI_PRODUCT_NAME, "C4128B-1"),
		},
	},
	{
		/* Point of View mobii wintab p800w (v2.0) */
		.driver_data = (void *)&pov_mobii_wintab_p800w_v20_data,
		.matches = {
			DMI_MATCH(DMI_BOARD_VENDOR, "AMI Corporation"),
			DMI_MATCH(DMI_BOARD_NAME, "Aptio CRB"),
			DMI_MATCH(DMI_BIOS_VERSION, "3BAIR1014"),
			/* Above matches are too generic, add bios-date match */
			DMI_MATCH(DMI_BIOS_DATE, "10/24/2014"),
		},
	},
	{
		/* Predia Basic tablet) */
		.driver_data = (void *)&predia_basic_data,
		.matches = {
			DMI_MATCH(DMI_SYS_VENDOR, "Insyde"),
			DMI_MATCH(DMI_PRODUCT_NAME, "CherryTrail"),
			/* Above matches are too generic, add bios-version match */
			DMI_MATCH(DMI_BIOS_VERSION, "Mx.WT107.KUBNGEA"),
		},
	},
	{
		/* Point of View mobii wintab p800w (v2.1) */
		.driver_data = (void *)&pov_mobii_wintab_p800w_v21_data,
		.matches = {
			DMI_MATCH(DMI_BOARD_VENDOR, "AMI Corporation"),
			DMI_MATCH(DMI_BOARD_NAME, "Aptio CRB"),
			DMI_MATCH(DMI_BIOS_VERSION, "3BAIR1013"),
			/* Above matches are too generic, add bios-date match */
			DMI_MATCH(DMI_BIOS_DATE, "08/22/2014"),
		},
	},
	{
		/* Point of View mobii wintab p1006w (v1.0) */
		.driver_data = (void *)&pov_mobii_wintab_p1006w_v10_data,
		.matches = {
			DMI_EXACT_MATCH(DMI_SYS_VENDOR, "Insyde"),
			DMI_EXACT_MATCH(DMI_PRODUCT_NAME, "BayTrail"),
			/* Note 105b is Foxcon's USB/PCI vendor id */
			DMI_EXACT_MATCH(DMI_BOARD_VENDOR, "105B"),
			DMI_EXACT_MATCH(DMI_BOARD_NAME, "0E57"),
		},
	},
	{
		/* RCA Cambio W101 v2 */
		/* https://github.com/onitake/gsl-firmware/discussions/193 */
		.driver_data = (void *)&rca_cambio_w101_v2_data,
		.matches = {
			DMI_MATCH(DMI_SYS_VENDOR, "RCA"),
			DMI_MATCH(DMI_PRODUCT_NAME, "W101SA23T1"),
		},
	},
	{
		/* RWC NANOTE P8 */
		.driver_data = (void *)&rwc_nanote_p8_data,
		.matches = {
			DMI_MATCH(DMI_BOARD_VENDOR, "Default string"),
			DMI_MATCH(DMI_PRODUCT_NAME, "AY07J"),
			DMI_MATCH(DMI_PRODUCT_SKU, "0001")
		},
	},
	{
		/* Schneider SCT101CTM */
		.driver_data = (void *)&schneider_sct101ctm_data,
		.matches = {
			DMI_MATCH(DMI_SYS_VENDOR, "Default string"),
			DMI_MATCH(DMI_PRODUCT_NAME, "SCT101CTM"),
		},
	},
	{
		/* GlobalSpace SoLT IVW 11.6" */
		.driver_data = (void *)&globalspace_solt_ivw116_data,
		.matches = {
			DMI_MATCH(DMI_SYS_VENDOR, "Globalspace Tech Pvt Ltd"),
			DMI_MATCH(DMI_PRODUCT_NAME, "SolTIVW"),
			DMI_MATCH(DMI_PRODUCT_SKU, "PN20170413488"),
		},
	},
	{
		/* Techbite Arc 11.6 */
		.driver_data = (void *)&techbite_arc_11_6_data,
		.matches = {
			DMI_MATCH(DMI_SYS_VENDOR, "mPTech"),
			DMI_MATCH(DMI_PRODUCT_NAME, "techBite Arc 11.6"),
			DMI_MATCH(DMI_BOARD_NAME, "G8316_272B"),
		},
	},
	{
		/* Teclast Tbook 11 */
		.driver_data = (void *)&teclast_tbook11_data,
		.matches = {
			DMI_MATCH(DMI_SYS_VENDOR, "TECLAST"),
			DMI_MATCH(DMI_PRODUCT_NAME, "TbooK 11"),
			DMI_MATCH(DMI_PRODUCT_SKU, "E5A6_A1"),
		},
	},
	{
		/* Teclast X16 Plus */
		.driver_data = (void *)&teclast_x16_plus_data,
		.matches = {
			DMI_MATCH(DMI_SYS_VENDOR, "TECLAST"),
			DMI_MATCH(DMI_PRODUCT_NAME, "Default string"),
			DMI_MATCH(DMI_PRODUCT_SKU, "D3A5_A1"),
		},
	},
	{
		/* Teclast X3 Plus */
		.driver_data = (void *)&teclast_x3_plus_data,
		.matches = {
			DMI_MATCH(DMI_SYS_VENDOR, "TECLAST"),
			DMI_MATCH(DMI_PRODUCT_NAME, "X3 Plus"),
			DMI_MATCH(DMI_BOARD_NAME, "X3 Plus"),
		},
	},
	{
		/* Teclast X89 (Android version / BIOS) */
		.driver_data = (void *)&gdix1001_upside_down_data,
		.matches = {
			DMI_MATCH(DMI_BOARD_VENDOR, "WISKY"),
			DMI_MATCH(DMI_BOARD_NAME, "3G062i"),
		},
	},
	{
		/* Teclast X89 (Windows version / BIOS) */
		.driver_data = (void *)&gdix1001_upside_down_data,
		.matches = {
			/* tPAD is too generic, also match on bios date */
			DMI_MATCH(DMI_BOARD_VENDOR, "TECLAST"),
			DMI_MATCH(DMI_BOARD_NAME, "tPAD"),
			DMI_MATCH(DMI_BIOS_DATE, "12/19/2014"),
		},
	},
	{
		/* Teclast X98 Plus II */
		.driver_data = (void *)&teclast_x98plus2_data,
		.matches = {
			DMI_MATCH(DMI_SYS_VENDOR, "TECLAST"),
			DMI_MATCH(DMI_PRODUCT_NAME, "X98 Plus II"),
		},
	},
	{
		/* Teclast X98 Pro */
		.driver_data = (void *)&gdix1001_upside_down_data,
		.matches = {
			/*
			 * Only match BIOS date, because the manufacturers
			 * BIOS does not report the board name at all
			 * (sometimes)...
			 */
			DMI_MATCH(DMI_BOARD_VENDOR, "TECLAST"),
			DMI_MATCH(DMI_BIOS_DATE, "10/28/2015"),
		},
	},
	{
		/* Trekstor Primebook C11 */
		.driver_data = (void *)&trekstor_primebook_c11_data,
		.matches = {
			DMI_MATCH(DMI_SYS_VENDOR, "TREKSTOR"),
			DMI_MATCH(DMI_PRODUCT_NAME, "Primebook C11"),
		},
	},
	{
		/* Trekstor Primebook C11B (same touchscreen as the C11) */
		.driver_data = (void *)&trekstor_primebook_c11_data,
		.matches = {
			DMI_MATCH(DMI_SYS_VENDOR, "TREKSTOR"),
			DMI_MATCH(DMI_PRODUCT_NAME, "PRIMEBOOK C11B"),
		},
	},
	{
		/* Trekstor Primebook C13 */
		.driver_data = (void *)&trekstor_primebook_c13_data,
		.matches = {
			DMI_MATCH(DMI_SYS_VENDOR, "TREKSTOR"),
			DMI_MATCH(DMI_PRODUCT_NAME, "Primebook C13"),
		},
	},
	{
		/* Trekstor Primetab T13B */
		.driver_data = (void *)&trekstor_primetab_t13b_data,
		.matches = {
			DMI_MATCH(DMI_SYS_VENDOR, "TREKSTOR"),
			DMI_MATCH(DMI_PRODUCT_NAME, "Primetab T13B"),
		},
	},
	{
		/* TrekStor SurfTab duo W1 10.1 ST10432-10b */
		.driver_data = (void *)&trekstor_surftab_duo_w1_data,
		.matches = {
			DMI_MATCH(DMI_SYS_VENDOR, "TrekStor"),
			DMI_MATCH(DMI_PRODUCT_NAME, "SurfTab duo W1 10.1 (VT4)"),
		},
	},
	{
		/* TrekStor SurfTab twin 10.1 ST10432-8 */
		.driver_data = (void *)&trekstor_surftab_twin_10_1_data,
		.matches = {
			DMI_MATCH(DMI_SYS_VENDOR, "TrekStor"),
			DMI_MATCH(DMI_PRODUCT_NAME, "SurfTab twin 10.1"),
		},
	},
	{
		/* Trekstor Surftab Wintron 7.0 ST70416-6 */
		.driver_data = (void *)&trekstor_surftab_wintron70_data,
		.matches = {
			DMI_MATCH(DMI_SYS_VENDOR, "Insyde"),
			DMI_MATCH(DMI_PRODUCT_NAME, "ST70416-6"),
			/* Exact match, different versions need different fw */
			DMI_MATCH(DMI_BIOS_VERSION, "TREK.G.WI71C.JGBMRBA04"),
		},
	},
	{
		/* Trekstor Surftab Wintron 7.0 ST70416-6, newer BIOS */
		.driver_data = (void *)&trekstor_surftab_wintron70_data,
		.matches = {
			DMI_MATCH(DMI_SYS_VENDOR, "TrekStor"),
			DMI_MATCH(DMI_PRODUCT_NAME, "SurfTab wintron 7.0 ST70416-6"),
			/* Exact match, different versions need different fw */
			DMI_MATCH(DMI_BIOS_VERSION, "TREK.G.WI71C.JGBMRBA05"),
		},
	},
	{
		/* Trekstor Yourbook C11B (same touchscreen as the Primebook C11) */
		.driver_data = (void *)&trekstor_primebook_c11_data,
		.matches = {
			DMI_MATCH(DMI_SYS_VENDOR, "TREKSTOR"),
			DMI_MATCH(DMI_PRODUCT_NAME, "YOURBOOK C11B"),
		},
	},
	{
		/* Viglen Connect 10 */
		.driver_data = (void *)&viglen_connect_10_data,
		.matches = {
			DMI_MATCH(DMI_SYS_VENDOR, "Viglen Ltd."),
			DMI_MATCH(DMI_PRODUCT_NAME, "Connect 10'' Tablet PC"),
		},
	},
	{
		/* Vinga Twizzle J116 */
		.driver_data = (void *)&vinga_twizzle_j116_data,
		.matches = {
			DMI_MATCH(DMI_PRODUCT_NAME, "VINGA Twizzle J116"),
		},
	},
	{
		/* "WinBook TW100" */
		.driver_data = (void *)&gdix1001_upside_down_data,
		.matches = {
			DMI_MATCH(DMI_SYS_VENDOR, "WinBook"),
			DMI_MATCH(DMI_PRODUCT_NAME, "TW100")
		}
	},
	{
		/* WinBook TW700 */
		.driver_data = (void *)&gdix1001_upside_down_data,
		.matches = {
			DMI_MATCH(DMI_SYS_VENDOR, "WinBook"),
			DMI_MATCH(DMI_PRODUCT_NAME, "TW700")
		},
	},
	{
		/* Yours Y8W81, same case and touchscreen as Chuwi Vi8 */
		.driver_data = (void *)&chuwi_vi8_data,
		.matches = {
			DMI_MATCH(DMI_SYS_VENDOR, "YOURS"),
			DMI_MATCH(DMI_PRODUCT_NAME, "Y8W81"),
		},
	},
	{ }
};

static struct ts_dmi_data *ts_data;

static void ts_dmi_add_props(struct i2c_client *client)
{
	struct device *dev = &client->dev;
	int error;

	if (has_acpi_companion(dev) &&
	    strstarts(client->name, ts_data->acpi_name)) {
		error = device_create_managed_software_node(dev, ts_data->properties, NULL);
		if (error)
			dev_err(dev, "failed to add properties: %d\n", error);
	}
}

static int ts_dmi_notifier_call(struct notifier_block *nb,
				unsigned long action, void *data)
{
	struct device *dev = data;
	struct i2c_client *client;

	switch (action) {
	case BUS_NOTIFY_ADD_DEVICE:
		client = i2c_verify_client(dev);
		if (client)
			ts_dmi_add_props(client);
		break;

	default:
		break;
	}

	return 0;
}

#define MAX_CMDLINE_PROPS 16

static struct property_entry ts_cmdline_props[MAX_CMDLINE_PROPS + 1];

static struct ts_dmi_data ts_cmdline_data = {
	.properties = ts_cmdline_props,
};

static int __init ts_parse_props(char *str)
{
	/* Save the original str to show it on syntax errors */
	char orig_str[256];
	char *name, *value;
	u32 u32val;
	int i, ret;

<<<<<<< HEAD
	strscpy(orig_str, str, sizeof(orig_str));
=======
	strscpy(orig_str, str);
>>>>>>> 8400291e

	/*
	 * str is part of the static_command_line from init/main.c and poking
	 * holes in that by writing 0 to it is allowed, as is taking long
	 * lasting references to it.
	 */
	ts_cmdline_data.acpi_name = strsep(&str, ":");

	for (i = 0; i < MAX_CMDLINE_PROPS; i++) {
		name = strsep(&str, ":");
		if (!name || !name[0])
			break;

		/* Replace '=' with 0 and make value point past '=' or NULL */
		value = name;
		strsep(&value, "=");
		if (!value) {
			ts_cmdline_props[i] = PROPERTY_ENTRY_BOOL(name);
		} else if (isdigit(value[0])) {
			ret = kstrtou32(value, 0, &u32val);
			if (ret)
				goto syntax_error;

			ts_cmdline_props[i] = PROPERTY_ENTRY_U32(name, u32val);
		} else {
			ts_cmdline_props[i] = PROPERTY_ENTRY_STRING(name, value);
		}
	}

	if (!i || str)
		goto syntax_error;

	ts_data = &ts_cmdline_data;
	return 1;

syntax_error:
	pr_err("Invalid '%s' value for 'i2c_touchscreen_props='\n", orig_str);
	return 1; /* "i2c_touchscreen_props=" is still a known parameter */
}
__setup("i2c_touchscreen_props=", ts_parse_props);

static struct notifier_block ts_dmi_notifier = {
	.notifier_call = ts_dmi_notifier_call,
};

static int __init ts_dmi_init(void)
{
	const struct dmi_system_id *dmi_id;
	struct ts_dmi_data *ts_data_dmi;
	int error;

	dmi_id = dmi_first_match(touchscreen_dmi_table);
	ts_data_dmi = dmi_id ? dmi_id->driver_data : NULL;

	if (ts_data) {
		/*
		 * Kernel cmdline provided data takes precedence, copy over
		 * DMI efi_embedded_fw info if available.
		 */
		if (ts_data_dmi)
			ts_data->embedded_fw = ts_data_dmi->embedded_fw;
	} else if (ts_data_dmi) {
		ts_data = ts_data_dmi;
	} else {
		return 0; /* Not an error */
	}

	/* Some dmi table entries only provide an efi_embedded_fw_desc */
	if (!ts_data->properties)
		return 0;

	error = bus_register_notifier(&i2c_bus_type, &ts_dmi_notifier);
	if (error)
		pr_err("%s: failed to register i2c bus notifier: %d\n",
			__func__, error);

	return error;
}

/*
 * We are registering out notifier after i2c core is initialized and i2c bus
 * itself is ready (which happens at postcore initcall level), but before
 * ACPI starts enumerating devices (at subsys initcall level).
 */
arch_initcall(ts_dmi_init);<|MERGE_RESOLUTION|>--- conflicted
+++ resolved
@@ -862,10 +862,6 @@
 	PROPERTY_ENTRY_U32("touchscreen-size-x", 1723),
 	PROPERTY_ENTRY_U32("touchscreen-size-y", 1077),
 	PROPERTY_ENTRY_STRING("firmware-name", "gsl1680-globalspace-solt-ivw116.fw"),
-<<<<<<< HEAD
-	PROPERTY_ENTRY_U32("silead,max-fingers", 10),
-=======
->>>>>>> 8400291e
 	PROPERTY_ENTRY_BOOL("silead,home-button"),
 	{ }
 };
@@ -1854,11 +1850,7 @@
 	u32 u32val;
 	int i, ret;
 
-<<<<<<< HEAD
-	strscpy(orig_str, str, sizeof(orig_str));
-=======
 	strscpy(orig_str, str);
->>>>>>> 8400291e
 
 	/*
 	 * str is part of the static_command_line from init/main.c and poking
