# SPDX-License-Identifier: GPL-2.0-only
#
# Microsoft Surface Platform-Specific Drivers
#

menuconfig SURFACE_PLATFORMS
	bool "Microsoft Surface Platform-Specific Device Drivers"
<<<<<<< HEAD
=======
	depends on ARM64 || X86 || COMPILE_TEST
>>>>>>> ed9f4f96
	default y
	help
	  Say Y here to get to see options for platform-specific device drivers
	  for Microsoft Surface devices. This option alone does not add any
	  kernel code.

	  If you say N, all options in this submenu will be skipped and disabled.

if SURFACE_PLATFORMS

config SURFACE3_WMI
	tristate "Surface 3 WMI Driver"
	depends on ACPI_WMI
	depends on DMI
	depends on INPUT
	depends on SPI
	help
	  Say Y here if you have a Surface 3.

	  To compile this driver as a module, choose M here: the module will
	  be called surface3-wmi.

config SURFACE_3_BUTTON
	tristate "Power/home/volume buttons driver for Microsoft Surface 3 tablet"
	depends on ACPI
	depends on KEYBOARD_GPIO && I2C
	help
	  This driver handles the power/home/volume buttons on the Microsoft Surface 3 tablet.

config SURFACE_3_POWER_OPREGION
	tristate "Surface 3 battery platform operation region support"
	depends on ACPI
	depends on I2C
	help
	  This driver provides support for ACPI operation
	  region of the Surface 3 battery platform driver.

config SURFACE_ACPI_NOTIFY
	tristate "Surface ACPI Notify Driver"
	depends on SURFACE_AGGREGATOR
	help
	  Surface ACPI Notify (SAN) driver for Microsoft Surface devices.

	  This driver provides support for the ACPI interface (called SAN) of
	  the Surface System Aggregator Module (SSAM) EC. This interface is used
	  on 5th- and 6th-generation Microsoft Surface devices (including
	  Surface Pro 5 and 6, Surface Book 2, Surface Laptops 1 and 2, and in
	  reduced functionality on the Surface Laptop 3) to execute SSAM
	  requests directly from ACPI code, as well as receive SSAM events and
	  turn them into ACPI notifications. It essentially acts as a
	  translation layer between the SSAM controller and ACPI.

	  Specifically, this driver may be needed for battery status reporting,
	  thermal sensor access, and real-time clock information, depending on
	  the Surface device in question.

config SURFACE_AGGREGATOR_CDEV
	tristate "Surface System Aggregator Module User-Space Interface"
	depends on SURFACE_AGGREGATOR
	help
	  Provides a misc-device interface to the Surface System Aggregator
	  Module (SSAM) controller.

	  This option provides a module (called surface_aggregator_cdev), that,
	  when loaded, will add a client device (and its respective driver) to
	  the SSAM controller. Said client device manages a misc-device
	  interface (/dev/surface/aggregator), which can be used by user-space
	  tools to directly communicate with the SSAM EC by sending requests and
	  receiving the corresponding responses.

	  The provided interface is intended for debugging and development only,
	  and should not be used otherwise.

config SURFACE_AGGREGATOR_REGISTRY
	tristate "Surface System Aggregator Module Device Registry"
	depends on SURFACE_AGGREGATOR
	depends on SURFACE_AGGREGATOR_BUS
	help
	  Device-registry and device-hubs for Surface System Aggregator Module
	  (SSAM) devices.

	  Provides a module and driver which act as a device-registry for SSAM
	  client devices that cannot be detected automatically, e.g. via ACPI.
	  Such devices are instead provided via this registry and attached via
	  device hubs, also provided in this module.

	  Devices provided via this registry are:
	  - Platform profile (performance-/cooling-mode) device (5th- and later
	    generations).
	  - Battery/AC devices (7th-generation).
	  - HID input devices (7th-generation).

	  Select M (recommended) or Y here if you want support for the above
	  mentioned devices on the corresponding Surface models. Without this
	  module, the respective devices will not be instantiated and thus any
	  functionality provided by them will be missing, even when drivers for
	  these devices are present. In other words, this module only provides
	  the respective client devices. Drivers for these devices still need to
	  be selected via the other options.

config SURFACE_DTX
	tristate "Surface DTX (Detachment System) Driver"
	depends on SURFACE_AGGREGATOR
	depends on INPUT
	help
	  Driver for the Surface Book clipboard detachment system (DTX).

	  On the Surface Book series devices, the display part containing the
	  CPU (called the clipboard) can be detached from the base (containing a
	  battery, the keyboard, and, optionally, a discrete GPU) by (if
	  necessary) unlocking and opening the latch connecting both parts.

	  This driver provides a user-space interface that can influence the
	  behavior of this process, which includes the option to abort it in
	  case the base is still in use or speed it up in case it is not.

	  Note that this module can be built without support for the Surface
	  Aggregator Bus (i.e. CONFIG_SURFACE_AGGREGATOR_BUS=n). In that case,
	  some devices, specifically the Surface Book 3, will not be supported.

config SURFACE_GPE
	tristate "Surface GPE/Lid Support Driver"
	depends on ACPI
	depends on DMI
	help
	  This driver marks the GPEs related to the ACPI lid device found on
	  Microsoft Surface devices as wakeup sources and prepares them
	  accordingly. It is required on those devices to allow wake-ups from
	  suspend by opening the lid.

config SURFACE_HOTPLUG
	tristate "Surface Hot-Plug Driver"
	depends on ACPI
	depends on GPIOLIB
	help
	  Driver for out-of-band hot-plug event signaling on Microsoft Surface
	  devices with hot-pluggable PCIe cards.

	  This driver is used on Surface Book (2 and 3) devices with a
	  hot-pluggable discrete GPU (dGPU). When not in use, the dGPU on those
	  devices can enter D3cold, which prevents in-band (standard) PCIe
	  hot-plug signaling. Thus, without this driver, detaching the base
	  containing the dGPU will not correctly update the state of the
	  corresponding PCIe device if it is in D3cold. This driver adds support
	  for out-of-band hot-plug notifications, ensuring that the device state
	  is properly updated even when the device in question is in D3cold.

	  Select M or Y here, if you want to (fully) support hot-plugging of
	  dGPU devices on the Surface Book 2 and/or 3 during D3cold.

config SURFACE_PLATFORM_PROFILE
	tristate "Surface Platform Profile Driver"
	depends on ACPI
	depends on SURFACE_AGGREGATOR_REGISTRY
	select ACPI_PLATFORM_PROFILE
	help
	  Provides support for the ACPI platform profile on 5th- and later
	  generation Microsoft Surface devices.

	  More specifically, this driver provides ACPI platform profile support
	  on Microsoft Surface devices with a Surface System Aggregator Module
	  (SSAM) connected via the Surface Serial Hub (SSH / SAM-over-SSH). In
	  other words, this driver provides platform profile support on the
	  Surface Pro 5, Surface Book 2, Surface Laptop, Surface Laptop Go and
	  later. On those devices, the platform profile can significantly
	  influence cooling behavior, e.g. setting it to 'quiet' (default) or
	  'low-power' can significantly limit performance of the discrete GPU on
	  Surface Books, while in turn leading to lower power consumption and/or
	  less fan noise.

	  Select M or Y here, if you want to include ACPI platform profile
	  support on the above mentioned devices.

config SURFACE_PRO3_BUTTON
	tristate "Power/home/volume buttons driver for Microsoft Surface Pro 3/4 tablet"
	depends on ACPI
	depends on INPUT
	help
	  This driver handles the power/home/volume buttons on the Microsoft Surface Pro 3/4 tablet.

source "drivers/platform/surface/aggregator/Kconfig"

endif # SURFACE_PLATFORMS<|MERGE_RESOLUTION|>--- conflicted
+++ resolved
@@ -5,10 +5,7 @@
 
 menuconfig SURFACE_PLATFORMS
 	bool "Microsoft Surface Platform-Specific Device Drivers"
-<<<<<<< HEAD
-=======
 	depends on ARM64 || X86 || COMPILE_TEST
->>>>>>> ed9f4f96
 	default y
 	help
 	  Say Y here to get to see options for platform-specific device drivers
