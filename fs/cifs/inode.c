/*
 *   fs/cifs/inode.c
 *
 *   Copyright (C) International Business Machines  Corp., 2002,2010
 *   Author(s): Steve French (sfrench@us.ibm.com)
 *
 *   This library is free software; you can redistribute it and/or modify
 *   it under the terms of the GNU Lesser General Public License as published
 *   by the Free Software Foundation; either version 2.1 of the License, or
 *   (at your option) any later version.
 *
 *   This library is distributed in the hope that it will be useful,
 *   but WITHOUT ANY WARRANTY; without even the implied warranty of
 *   MERCHANTABILITY or FITNESS FOR A PARTICULAR PURPOSE.  See
 *   the GNU Lesser General Public License for more details.
 *
 *   You should have received a copy of the GNU Lesser General Public License
 *   along with this library; if not, write to the Free Software
 *   Foundation, Inc., 59 Temple Place, Suite 330, Boston, MA 02111-1307 USA
 */
#include <linux/fs.h>
#include <linux/stat.h>
#include <linux/slab.h>
#include <linux/pagemap.h>
#include <asm/div64.h>
#include "cifsfs.h"
#include "cifspdu.h"
#include "cifsglob.h"
#include "cifsproto.h"
#include "cifs_debug.h"
#include "cifs_fs_sb.h"
#include "fscache.h"


static void cifs_set_ops(struct inode *inode)
{
	struct cifs_sb_info *cifs_sb = CIFS_SB(inode->i_sb);

	switch (inode->i_mode & S_IFMT) {
	case S_IFREG:
		inode->i_op = &cifs_file_inode_ops;
		if (cifs_sb->mnt_cifs_flags & CIFS_MOUNT_DIRECT_IO) {
			if (cifs_sb->mnt_cifs_flags & CIFS_MOUNT_NO_BRL)
				inode->i_fop = &cifs_file_direct_nobrl_ops;
			else
				inode->i_fop = &cifs_file_direct_ops;
		} else if (cifs_sb->mnt_cifs_flags & CIFS_MOUNT_STRICT_IO) {
			if (cifs_sb->mnt_cifs_flags & CIFS_MOUNT_NO_BRL)
				inode->i_fop = &cifs_file_strict_nobrl_ops;
			else
				inode->i_fop = &cifs_file_strict_ops;
		} else if (cifs_sb->mnt_cifs_flags & CIFS_MOUNT_NO_BRL)
			inode->i_fop = &cifs_file_nobrl_ops;
		else { /* not direct, send byte range locks */
			inode->i_fop = &cifs_file_ops;
		}

		/* check if server can support readpages */
		if (cifs_sb_master_tcon(cifs_sb)->ses->server->maxBuf <
				PAGE_CACHE_SIZE + MAX_CIFS_HDR_SIZE)
			inode->i_data.a_ops = &cifs_addr_ops_smallbuf;
		else
			inode->i_data.a_ops = &cifs_addr_ops;
		break;
	case S_IFDIR:
#ifdef CONFIG_CIFS_DFS_UPCALL
		if (IS_AUTOMOUNT(inode)) {
			inode->i_op = &cifs_dfs_referral_inode_operations;
		} else {
#else /* NO DFS support, treat as a directory */
		{
#endif
			inode->i_op = &cifs_dir_inode_ops;
			inode->i_fop = &cifs_dir_ops;
		}
		break;
	case S_IFLNK:
		inode->i_op = &cifs_symlink_inode_ops;
		break;
	default:
		init_special_inode(inode, inode->i_mode, inode->i_rdev);
		break;
	}
}

/* check inode attributes against fattr. If they don't match, tag the
 * inode for cache invalidation
 */
static void
cifs_revalidate_cache(struct inode *inode, struct cifs_fattr *fattr)
{
	struct cifsInodeInfo *cifs_i = CIFS_I(inode);

	cifs_dbg(FYI, "%s: revalidating inode %llu\n",
		 __func__, cifs_i->uniqueid);

	if (inode->i_state & I_NEW) {
		cifs_dbg(FYI, "%s: inode %llu is new\n",
			 __func__, cifs_i->uniqueid);
		return;
	}

	/* don't bother with revalidation if we have an oplock */
	if (CIFS_CACHE_READ(cifs_i)) {
		cifs_dbg(FYI, "%s: inode %llu is oplocked\n",
			 __func__, cifs_i->uniqueid);
		return;
	}

	 /* revalidate if mtime or size have changed */
	if (timespec_equal(&inode->i_mtime, &fattr->cf_mtime) &&
	    cifs_i->server_eof == fattr->cf_eof) {
		cifs_dbg(FYI, "%s: inode %llu is unchanged\n",
			 __func__, cifs_i->uniqueid);
		return;
	}

	cifs_dbg(FYI, "%s: invalidating inode %llu mapping\n",
		 __func__, cifs_i->uniqueid);
	cifs_i->invalid_mapping = true;
}

/*
 * copy nlink to the inode, unless it wasn't provided.  Provide
 * sane values if we don't have an existing one and none was provided
 */
static void
cifs_nlink_fattr_to_inode(struct inode *inode, struct cifs_fattr *fattr)
{
	/*
	 * if we're in a situation where we can't trust what we
	 * got from the server (readdir, some non-unix cases)
	 * fake reasonable values
	 */
	if (fattr->cf_flags & CIFS_FATTR_UNKNOWN_NLINK) {
		/* only provide fake values on a new inode */
		if (inode->i_state & I_NEW) {
			if (fattr->cf_cifsattrs & ATTR_DIRECTORY)
				set_nlink(inode, 2);
			else
				set_nlink(inode, 1);
		}
		return;
	}

	/* we trust the server, so update it */
	set_nlink(inode, fattr->cf_nlink);
}

/* populate an inode with info from a cifs_fattr struct */
void
cifs_fattr_to_inode(struct inode *inode, struct cifs_fattr *fattr)
{
	struct cifsInodeInfo *cifs_i = CIFS_I(inode);
	struct cifs_sb_info *cifs_sb = CIFS_SB(inode->i_sb);

	cifs_revalidate_cache(inode, fattr);

	spin_lock(&inode->i_lock);
	inode->i_atime = fattr->cf_atime;
	inode->i_mtime = fattr->cf_mtime;
	inode->i_ctime = fattr->cf_ctime;
	inode->i_rdev = fattr->cf_rdev;
	cifs_nlink_fattr_to_inode(inode, fattr);
	inode->i_uid = fattr->cf_uid;
	inode->i_gid = fattr->cf_gid;

	/* if dynperm is set, don't clobber existing mode */
	if (inode->i_state & I_NEW ||
	    !(cifs_sb->mnt_cifs_flags & CIFS_MOUNT_DYNPERM))
		inode->i_mode = fattr->cf_mode;

	cifs_i->cifsAttrs = fattr->cf_cifsattrs;

	if (fattr->cf_flags & CIFS_FATTR_NEED_REVAL)
		cifs_i->time = 0;
	else
		cifs_i->time = jiffies;

	cifs_i->delete_pending = fattr->cf_flags & CIFS_FATTR_DELETE_PENDING;

	cifs_i->server_eof = fattr->cf_eof;
	/*
	 * Can't safely change the file size here if the client is writing to
	 * it due to potential races.
	 */
	if (is_size_safe_to_change(cifs_i, fattr->cf_eof)) {
		i_size_write(inode, fattr->cf_eof);

		/*
		 * i_blocks is not related to (i_size / i_blksize),
		 * but instead 512 byte (2**9) size is required for
		 * calculating num blocks.
		 */
		inode->i_blocks = (512 - 1 + fattr->cf_bytes) >> 9;
	}
	spin_unlock(&inode->i_lock);

	if (fattr->cf_flags & CIFS_FATTR_DFS_REFERRAL)
		inode->i_flags |= S_AUTOMOUNT;
	if (inode->i_state & I_NEW)
		cifs_set_ops(inode);
}

void
cifs_fill_uniqueid(struct super_block *sb, struct cifs_fattr *fattr)
{
	struct cifs_sb_info *cifs_sb = CIFS_SB(sb);

	if (cifs_sb->mnt_cifs_flags & CIFS_MOUNT_SERVER_INUM)
		return;

	fattr->cf_uniqueid = iunique(sb, ROOT_I);
}

/* Fill a cifs_fattr struct with info from FILE_UNIX_BASIC_INFO. */
void
cifs_unix_basic_to_fattr(struct cifs_fattr *fattr, FILE_UNIX_BASIC_INFO *info,
			 struct cifs_sb_info *cifs_sb)
{
	memset(fattr, 0, sizeof(*fattr));
	fattr->cf_uniqueid = le64_to_cpu(info->UniqueId);
	fattr->cf_bytes = le64_to_cpu(info->NumOfBytes);
	fattr->cf_eof = le64_to_cpu(info->EndOfFile);

	fattr->cf_atime = cifs_NTtimeToUnix(info->LastAccessTime);
	fattr->cf_mtime = cifs_NTtimeToUnix(info->LastModificationTime);
	fattr->cf_ctime = cifs_NTtimeToUnix(info->LastStatusChange);
	fattr->cf_mode = le64_to_cpu(info->Permissions);

	/*
	 * Since we set the inode type below we need to mask off
	 * to avoid strange results if bits set above.
	 */
	fattr->cf_mode &= ~S_IFMT;
	switch (le32_to_cpu(info->Type)) {
	case UNIX_FILE:
		fattr->cf_mode |= S_IFREG;
		fattr->cf_dtype = DT_REG;
		break;
	case UNIX_SYMLINK:
		fattr->cf_mode |= S_IFLNK;
		fattr->cf_dtype = DT_LNK;
		break;
	case UNIX_DIR:
		fattr->cf_mode |= S_IFDIR;
		fattr->cf_dtype = DT_DIR;
		break;
	case UNIX_CHARDEV:
		fattr->cf_mode |= S_IFCHR;
		fattr->cf_dtype = DT_CHR;
		fattr->cf_rdev = MKDEV(le64_to_cpu(info->DevMajor),
				       le64_to_cpu(info->DevMinor) & MINORMASK);
		break;
	case UNIX_BLOCKDEV:
		fattr->cf_mode |= S_IFBLK;
		fattr->cf_dtype = DT_BLK;
		fattr->cf_rdev = MKDEV(le64_to_cpu(info->DevMajor),
				       le64_to_cpu(info->DevMinor) & MINORMASK);
		break;
	case UNIX_FIFO:
		fattr->cf_mode |= S_IFIFO;
		fattr->cf_dtype = DT_FIFO;
		break;
	case UNIX_SOCKET:
		fattr->cf_mode |= S_IFSOCK;
		fattr->cf_dtype = DT_SOCK;
		break;
	default:
		/* safest to call it a file if we do not know */
		fattr->cf_mode |= S_IFREG;
		fattr->cf_dtype = DT_REG;
		cifs_dbg(FYI, "unknown type %d\n", le32_to_cpu(info->Type));
		break;
	}

	fattr->cf_uid = cifs_sb->mnt_uid;
	if (!(cifs_sb->mnt_cifs_flags & CIFS_MOUNT_OVERR_UID)) {
		u64 id = le64_to_cpu(info->Uid);
		if (id < ((uid_t)-1)) {
			kuid_t uid = make_kuid(&init_user_ns, id);
			if (uid_valid(uid))
				fattr->cf_uid = uid;
		}
	}
	
	fattr->cf_gid = cifs_sb->mnt_gid;
	if (!(cifs_sb->mnt_cifs_flags & CIFS_MOUNT_OVERR_GID)) {
		u64 id = le64_to_cpu(info->Gid);
		if (id < ((gid_t)-1)) {
			kgid_t gid = make_kgid(&init_user_ns, id);
			if (gid_valid(gid))
				fattr->cf_gid = gid;
		}
	}

	fattr->cf_nlink = le64_to_cpu(info->Nlinks);
}

/*
 * Fill a cifs_fattr struct with fake inode info.
 *
 * Needed to setup cifs_fattr data for the directory which is the
 * junction to the new submount (ie to setup the fake directory
 * which represents a DFS referral).
 */
static void
cifs_create_dfs_fattr(struct cifs_fattr *fattr, struct super_block *sb)
{
	struct cifs_sb_info *cifs_sb = CIFS_SB(sb);

	cifs_dbg(FYI, "creating fake fattr for DFS referral\n");

	memset(fattr, 0, sizeof(*fattr));
	fattr->cf_mode = S_IFDIR | S_IXUGO | S_IRWXU;
	fattr->cf_uid = cifs_sb->mnt_uid;
	fattr->cf_gid = cifs_sb->mnt_gid;
	fattr->cf_atime = CURRENT_TIME;
	fattr->cf_ctime = CURRENT_TIME;
	fattr->cf_mtime = CURRENT_TIME;
	fattr->cf_nlink = 2;
	fattr->cf_flags |= CIFS_FATTR_DFS_REFERRAL;
}

static int
cifs_get_file_info_unix(struct file *filp)
{
	int rc;
	unsigned int xid;
	FILE_UNIX_BASIC_INFO find_data;
	struct cifs_fattr fattr;
	struct inode *inode = file_inode(filp);
	struct cifs_sb_info *cifs_sb = CIFS_SB(inode->i_sb);
	struct cifsFileInfo *cfile = filp->private_data;
	struct cifs_tcon *tcon = tlink_tcon(cfile->tlink);

	xid = get_xid();
	rc = CIFSSMBUnixQFileInfo(xid, tcon, cfile->fid.netfid, &find_data);
	if (!rc) {
		cifs_unix_basic_to_fattr(&fattr, &find_data, cifs_sb);
	} else if (rc == -EREMOTE) {
		cifs_create_dfs_fattr(&fattr, inode->i_sb);
		rc = 0;
	}

	cifs_fattr_to_inode(inode, &fattr);
	free_xid(xid);
	return rc;
}

int cifs_get_inode_info_unix(struct inode **pinode,
			     const unsigned char *full_path,
			     struct super_block *sb, unsigned int xid)
{
	int rc;
	FILE_UNIX_BASIC_INFO find_data;
	struct cifs_fattr fattr;
	struct cifs_tcon *tcon;
	struct tcon_link *tlink;
	struct cifs_sb_info *cifs_sb = CIFS_SB(sb);

	cifs_dbg(FYI, "Getting info on %s\n", full_path);

	tlink = cifs_sb_tlink(cifs_sb);
	if (IS_ERR(tlink))
		return PTR_ERR(tlink);
	tcon = tlink_tcon(tlink);

	/* could have done a find first instead but this returns more info */
	rc = CIFSSMBUnixQPathInfo(xid, tcon, full_path, &find_data,
				  cifs_sb->local_nls, cifs_sb->mnt_cifs_flags &
					CIFS_MOUNT_MAP_SPECIAL_CHR);
	cifs_put_tlink(tlink);

	if (!rc) {
		cifs_unix_basic_to_fattr(&fattr, &find_data, cifs_sb);
	} else if (rc == -EREMOTE) {
		cifs_create_dfs_fattr(&fattr, sb);
		rc = 0;
	} else {
		return rc;
	}

	/* check for Minshall+French symlinks */
	if (cifs_sb->mnt_cifs_flags & CIFS_MOUNT_MF_SYMLINKS) {
		int tmprc = CIFSCheckMFSymlink(xid, tcon, cifs_sb, &fattr,
					       full_path);
		if (tmprc)
			cifs_dbg(FYI, "CIFSCheckMFSymlink: %d\n", tmprc);
	}

	if (*pinode == NULL) {
		/* get new inode */
		cifs_fill_uniqueid(sb, &fattr);
		*pinode = cifs_iget(sb, &fattr);
		if (!*pinode)
			rc = -ENOMEM;
	} else {
		/* we already have inode, update it */
		cifs_fattr_to_inode(*pinode, &fattr);
	}

	return rc;
}

static int
cifs_sfu_type(struct cifs_fattr *fattr, const unsigned char *path,
	      struct cifs_sb_info *cifs_sb, unsigned int xid)
{
	int rc;
	int oplock = 0;
	__u16 netfid;
	struct tcon_link *tlink;
	struct cifs_tcon *tcon;
	struct cifs_io_parms io_parms;
	char buf[24];
	unsigned int bytes_read;
	char *pbuf;

	pbuf = buf;

	fattr->cf_mode &= ~S_IFMT;

	if (fattr->cf_eof == 0) {
		fattr->cf_mode |= S_IFIFO;
		fattr->cf_dtype = DT_FIFO;
		return 0;
	} else if (fattr->cf_eof < 8) {
		fattr->cf_mode |= S_IFREG;
		fattr->cf_dtype = DT_REG;
		return -EINVAL;	 /* EOPNOTSUPP? */
	}

	tlink = cifs_sb_tlink(cifs_sb);
	if (IS_ERR(tlink))
		return PTR_ERR(tlink);
	tcon = tlink_tcon(tlink);

	rc = CIFSSMBOpen(xid, tcon, path, FILE_OPEN, GENERIC_READ,
			 CREATE_NOT_DIR, &netfid, &oplock, NULL,
			 cifs_sb->local_nls,
			 cifs_sb->mnt_cifs_flags &
				CIFS_MOUNT_MAP_SPECIAL_CHR);
	if (rc == 0) {
		int buf_type = CIFS_NO_BUFFER;
			/* Read header */
		io_parms.netfid = netfid;
		io_parms.pid = current->tgid;
		io_parms.tcon = tcon;
		io_parms.offset = 0;
		io_parms.length = 24;
		rc = CIFSSMBRead(xid, &io_parms, &bytes_read, &pbuf,
				 &buf_type);
		if ((rc == 0) && (bytes_read >= 8)) {
			if (memcmp("IntxBLK", pbuf, 8) == 0) {
				cifs_dbg(FYI, "Block device\n");
				fattr->cf_mode |= S_IFBLK;
				fattr->cf_dtype = DT_BLK;
				if (bytes_read == 24) {
					/* we have enough to decode dev num */
					__u64 mjr; /* major */
					__u64 mnr; /* minor */
					mjr = le64_to_cpu(*(__le64 *)(pbuf+8));
					mnr = le64_to_cpu(*(__le64 *)(pbuf+16));
					fattr->cf_rdev = MKDEV(mjr, mnr);
				}
			} else if (memcmp("IntxCHR", pbuf, 8) == 0) {
				cifs_dbg(FYI, "Char device\n");
				fattr->cf_mode |= S_IFCHR;
				fattr->cf_dtype = DT_CHR;
				if (bytes_read == 24) {
					/* we have enough to decode dev num */
					__u64 mjr; /* major */
					__u64 mnr; /* minor */
					mjr = le64_to_cpu(*(__le64 *)(pbuf+8));
					mnr = le64_to_cpu(*(__le64 *)(pbuf+16));
					fattr->cf_rdev = MKDEV(mjr, mnr);
				}
			} else if (memcmp("IntxLNK", pbuf, 7) == 0) {
				cifs_dbg(FYI, "Symlink\n");
				fattr->cf_mode |= S_IFLNK;
				fattr->cf_dtype = DT_LNK;
			} else {
				fattr->cf_mode |= S_IFREG; /* file? */
				fattr->cf_dtype = DT_REG;
				rc = -EOPNOTSUPP;
			}
		} else {
			fattr->cf_mode |= S_IFREG; /* then it is a file */
			fattr->cf_dtype = DT_REG;
			rc = -EOPNOTSUPP; /* or some unknown SFU type */
		}
		CIFSSMBClose(xid, tcon, netfid);
	}
	cifs_put_tlink(tlink);
	return rc;
}

#define SFBITS_MASK (S_ISVTX | S_ISGID | S_ISUID)  /* SETFILEBITS valid bits */

/*
 * Fetch mode bits as provided by SFU.
 *
 * FIXME: Doesn't this clobber the type bit we got from cifs_sfu_type ?
 */
static int cifs_sfu_mode(struct cifs_fattr *fattr, const unsigned char *path,
			 struct cifs_sb_info *cifs_sb, unsigned int xid)
{
#ifdef CONFIG_CIFS_XATTR
	ssize_t rc;
	char ea_value[4];
	__u32 mode;
	struct tcon_link *tlink;
	struct cifs_tcon *tcon;

	tlink = cifs_sb_tlink(cifs_sb);
	if (IS_ERR(tlink))
		return PTR_ERR(tlink);
	tcon = tlink_tcon(tlink);

	rc = CIFSSMBQAllEAs(xid, tcon, path, "SETFILEBITS",
			    ea_value, 4 /* size of buf */, cifs_sb->local_nls,
			    cifs_sb->mnt_cifs_flags &
				CIFS_MOUNT_MAP_SPECIAL_CHR);
	cifs_put_tlink(tlink);
	if (rc < 0)
		return (int)rc;
	else if (rc > 3) {
		mode = le32_to_cpu(*((__le32 *)ea_value));
		fattr->cf_mode &= ~SFBITS_MASK;
		cifs_dbg(FYI, "special bits 0%o org mode 0%o\n",
			 mode, fattr->cf_mode);
		fattr->cf_mode = (mode & SFBITS_MASK) | fattr->cf_mode;
		cifs_dbg(FYI, "special mode bits 0%o\n", mode);
	}

	return 0;
#else
	return -EOPNOTSUPP;
#endif
}

/* Fill a cifs_fattr struct with info from FILE_ALL_INFO */
static void
cifs_all_info_to_fattr(struct cifs_fattr *fattr, FILE_ALL_INFO *info,
		       struct cifs_sb_info *cifs_sb, bool adjust_tz,
		       bool symlink)
{
	struct cifs_tcon *tcon = cifs_sb_master_tcon(cifs_sb);

	memset(fattr, 0, sizeof(*fattr));
	fattr->cf_cifsattrs = le32_to_cpu(info->Attributes);
	if (info->DeletePending)
		fattr->cf_flags |= CIFS_FATTR_DELETE_PENDING;

	if (info->LastAccessTime)
		fattr->cf_atime = cifs_NTtimeToUnix(info->LastAccessTime);
	else
		fattr->cf_atime = CURRENT_TIME;

	fattr->cf_ctime = cifs_NTtimeToUnix(info->ChangeTime);
	fattr->cf_mtime = cifs_NTtimeToUnix(info->LastWriteTime);

	if (adjust_tz) {
		fattr->cf_ctime.tv_sec += tcon->ses->server->timeAdj;
		fattr->cf_mtime.tv_sec += tcon->ses->server->timeAdj;
	}

	fattr->cf_eof = le64_to_cpu(info->EndOfFile);
	fattr->cf_bytes = le64_to_cpu(info->AllocationSize);
	fattr->cf_createtime = le64_to_cpu(info->CreationTime);

	fattr->cf_nlink = le32_to_cpu(info->NumberOfLinks);
<<<<<<< HEAD
	if (fattr->cf_cifsattrs & ATTR_DIRECTORY) {
=======

	if (symlink) {
		fattr->cf_mode = S_IFLNK;
		fattr->cf_dtype = DT_LNK;
	} else if (fattr->cf_cifsattrs & ATTR_DIRECTORY) {
>>>>>>> d8ec26d7
		fattr->cf_mode = S_IFDIR | cifs_sb->mnt_dir_mode;
		fattr->cf_dtype = DT_DIR;
		/*
		 * Server can return wrong NumberOfLinks value for directories
		 * when Unix extensions are disabled - fake it.
		 */
		if (!tcon->unix_ext)
			fattr->cf_flags |= CIFS_FATTR_UNKNOWN_NLINK;
<<<<<<< HEAD
	} else if (fattr->cf_cifsattrs & ATTR_REPARSE) {
		fattr->cf_mode = S_IFLNK;
		fattr->cf_dtype = DT_LNK;
		fattr->cf_nlink = le32_to_cpu(info->NumberOfLinks);
=======
>>>>>>> d8ec26d7
	} else {
		fattr->cf_mode = S_IFREG | cifs_sb->mnt_file_mode;
		fattr->cf_dtype = DT_REG;

		/* clear write bits if ATTR_READONLY is set */
		if (fattr->cf_cifsattrs & ATTR_READONLY)
			fattr->cf_mode &= ~(S_IWUGO);

		/*
		 * Don't accept zero nlink from non-unix servers unless
		 * delete is pending.  Instead mark it as unknown.
		 */
		if ((fattr->cf_nlink < 1) && !tcon->unix_ext &&
		    !info->DeletePending) {
			cifs_dbg(1, "bogus file nlink value %u\n",
				fattr->cf_nlink);
			fattr->cf_flags |= CIFS_FATTR_UNKNOWN_NLINK;
		}
	}

	fattr->cf_uid = cifs_sb->mnt_uid;
	fattr->cf_gid = cifs_sb->mnt_gid;
}

static int
cifs_get_file_info(struct file *filp)
{
	int rc;
	unsigned int xid;
	FILE_ALL_INFO find_data;
	struct cifs_fattr fattr;
	struct inode *inode = file_inode(filp);
	struct cifs_sb_info *cifs_sb = CIFS_SB(inode->i_sb);
	struct cifsFileInfo *cfile = filp->private_data;
	struct cifs_tcon *tcon = tlink_tcon(cfile->tlink);
	struct TCP_Server_Info *server = tcon->ses->server;

	if (!server->ops->query_file_info)
		return -ENOSYS;

	xid = get_xid();
	rc = server->ops->query_file_info(xid, tcon, &cfile->fid, &find_data);
	switch (rc) {
	case 0:
		cifs_all_info_to_fattr(&fattr, &find_data, cifs_sb, false,
				       false);
		break;
	case -EREMOTE:
		cifs_create_dfs_fattr(&fattr, inode->i_sb);
		rc = 0;
		break;
	case -EOPNOTSUPP:
	case -EINVAL:
		/*
		 * FIXME: legacy server -- fall back to path-based call?
		 * for now, just skip revalidating and mark inode for
		 * immediate reval.
		 */
		rc = 0;
		CIFS_I(inode)->time = 0;
	default:
		goto cgfi_exit;
	}

	/*
	 * don't bother with SFU junk here -- just mark inode as needing
	 * revalidation.
	 */
	fattr.cf_uniqueid = CIFS_I(inode)->uniqueid;
	fattr.cf_flags |= CIFS_FATTR_NEED_REVAL;
	cifs_fattr_to_inode(inode, &fattr);
cgfi_exit:
	free_xid(xid);
	return rc;
}

int
cifs_get_inode_info(struct inode **inode, const char *full_path,
		    FILE_ALL_INFO *data, struct super_block *sb, int xid,
		    const __u16 *fid)
{
	bool validinum = false;
	__u16 srchflgs;
	int rc = 0, tmprc = ENOSYS;
	struct cifs_tcon *tcon;
	struct TCP_Server_Info *server;
	struct tcon_link *tlink;
	struct cifs_sb_info *cifs_sb = CIFS_SB(sb);
	char *buf = NULL;
	bool adjust_tz = false;
	struct cifs_fattr fattr;
	struct cifs_search_info *srchinf = NULL;
	bool symlink = false;

	tlink = cifs_sb_tlink(cifs_sb);
	if (IS_ERR(tlink))
		return PTR_ERR(tlink);
	tcon = tlink_tcon(tlink);
	server = tcon->ses->server;

	cifs_dbg(FYI, "Getting info on %s\n", full_path);

	if ((data == NULL) && (*inode != NULL)) {
		if (CIFS_CACHE_READ(CIFS_I(*inode))) {
			cifs_dbg(FYI, "No need to revalidate cached inode sizes\n");
			goto cgii_exit;
		}
	}

	/* if inode info is not passed, get it from server */
	if (data == NULL) {
		if (!server->ops->query_path_info) {
			rc = -ENOSYS;
			goto cgii_exit;
		}
		buf = kmalloc(sizeof(FILE_ALL_INFO), GFP_KERNEL);
		if (buf == NULL) {
			rc = -ENOMEM;
			goto cgii_exit;
		}
		data = (FILE_ALL_INFO *)buf;
		rc = server->ops->query_path_info(xid, tcon, cifs_sb, full_path,
						  data, &adjust_tz, &symlink);
	}

	if (!rc) {
		cifs_all_info_to_fattr(&fattr, data, cifs_sb, adjust_tz,
				       symlink);
	} else if (rc == -EREMOTE) {
		cifs_create_dfs_fattr(&fattr, sb);
		rc = 0;
	} else if (rc == -EACCES && backup_cred(cifs_sb)) {
			srchinf = kzalloc(sizeof(struct cifs_search_info),
						GFP_KERNEL);
			if (srchinf == NULL) {
				rc = -ENOMEM;
				goto cgii_exit;
			}

			srchinf->endOfSearch = false;
			srchinf->info_level = SMB_FIND_FILE_ID_FULL_DIR_INFO;

			srchflgs = CIFS_SEARCH_CLOSE_ALWAYS |
					CIFS_SEARCH_CLOSE_AT_END |
					CIFS_SEARCH_BACKUP_SEARCH;

			rc = CIFSFindFirst(xid, tcon, full_path,
				cifs_sb, NULL, srchflgs, srchinf, false);
			if (!rc) {
				data =
				(FILE_ALL_INFO *)srchinf->srch_entries_start;

				cifs_dir_info_to_fattr(&fattr,
				(FILE_DIRECTORY_INFO *)data, cifs_sb);
				fattr.cf_uniqueid = le64_to_cpu(
				((SEARCH_ID_FULL_DIR_INFO *)data)->UniqueId);
				validinum = true;

				cifs_buf_release(srchinf->ntwrk_buf_start);
			}
			kfree(srchinf);
	} else
		goto cgii_exit;

	/*
	 * If an inode wasn't passed in, then get the inode number
	 *
	 * Is an i_ino of zero legal? Can we use that to check if the server
	 * supports returning inode numbers?  Are there other sanity checks we
	 * can use to ensure that the server is really filling in that field?
	 */
	if (*inode == NULL) {
		if (cifs_sb->mnt_cifs_flags & CIFS_MOUNT_SERVER_INUM) {
			if (validinum == false) {
				if (server->ops->get_srv_inum)
					tmprc = server->ops->get_srv_inum(xid,
						tcon, cifs_sb, full_path,
						&fattr.cf_uniqueid, data);
				if (tmprc) {
					cifs_dbg(FYI, "GetSrvInodeNum rc %d\n",
						 tmprc);
					fattr.cf_uniqueid = iunique(sb, ROOT_I);
					cifs_autodisable_serverino(cifs_sb);
				}
			}
		} else
			fattr.cf_uniqueid = iunique(sb, ROOT_I);
	} else
		fattr.cf_uniqueid = CIFS_I(*inode)->uniqueid;

	/* query for SFU type info if supported and needed */
	if (fattr.cf_cifsattrs & ATTR_SYSTEM &&
	    cifs_sb->mnt_cifs_flags & CIFS_MOUNT_UNX_EMUL) {
		tmprc = cifs_sfu_type(&fattr, full_path, cifs_sb, xid);
		if (tmprc)
			cifs_dbg(FYI, "cifs_sfu_type failed: %d\n", tmprc);
	}

#ifdef CONFIG_CIFS_ACL
	/* fill in 0777 bits from ACL */
	if (cifs_sb->mnt_cifs_flags & CIFS_MOUNT_CIFS_ACL) {
		rc = cifs_acl_to_fattr(cifs_sb, &fattr, *inode, full_path, fid);
		if (rc) {
			cifs_dbg(FYI, "%s: Getting ACL failed with error: %d\n",
				 __func__, rc);
			goto cgii_exit;
		}
	}
#endif /* CONFIG_CIFS_ACL */

	/* fill in remaining high mode bits e.g. SUID, VTX */
	if (cifs_sb->mnt_cifs_flags & CIFS_MOUNT_UNX_EMUL)
		cifs_sfu_mode(&fattr, full_path, cifs_sb, xid);

	/* check for Minshall+French symlinks */
	if (cifs_sb->mnt_cifs_flags & CIFS_MOUNT_MF_SYMLINKS) {
		tmprc = CIFSCheckMFSymlink(xid, tcon, cifs_sb, &fattr,
					   full_path);
		if (tmprc)
			cifs_dbg(FYI, "CIFSCheckMFSymlink: %d\n", tmprc);
	}

	if (!*inode) {
		*inode = cifs_iget(sb, &fattr);
		if (!*inode)
			rc = -ENOMEM;
	} else {
		cifs_fattr_to_inode(*inode, &fattr);
	}

cgii_exit:
	kfree(buf);
	cifs_put_tlink(tlink);
	return rc;
}

static const struct inode_operations cifs_ipc_inode_ops = {
	.lookup = cifs_lookup,
};

static int
cifs_find_inode(struct inode *inode, void *opaque)
{
	struct cifs_fattr *fattr = (struct cifs_fattr *) opaque;

	/* don't match inode with different uniqueid */
	if (CIFS_I(inode)->uniqueid != fattr->cf_uniqueid)
		return 0;

	/* use createtime like an i_generation field */
	if (CIFS_I(inode)->createtime != fattr->cf_createtime)
		return 0;

	/* don't match inode of different type */
	if ((inode->i_mode & S_IFMT) != (fattr->cf_mode & S_IFMT))
		return 0;

	/* if it's not a directory or has no dentries, then flag it */
	if (S_ISDIR(inode->i_mode) && !hlist_empty(&inode->i_dentry))
		fattr->cf_flags |= CIFS_FATTR_INO_COLLISION;

	return 1;
}

static int
cifs_init_inode(struct inode *inode, void *opaque)
{
	struct cifs_fattr *fattr = (struct cifs_fattr *) opaque;

	CIFS_I(inode)->uniqueid = fattr->cf_uniqueid;
	CIFS_I(inode)->createtime = fattr->cf_createtime;
	return 0;
}

/*
 * walk dentry list for an inode and report whether it has aliases that
 * are hashed. We use this to determine if a directory inode can actually
 * be used.
 */
static bool
inode_has_hashed_dentries(struct inode *inode)
{
	struct dentry *dentry;

	spin_lock(&inode->i_lock);
	hlist_for_each_entry(dentry, &inode->i_dentry, d_alias) {
		if (!d_unhashed(dentry) || IS_ROOT(dentry)) {
			spin_unlock(&inode->i_lock);
			return true;
		}
	}
	spin_unlock(&inode->i_lock);
	return false;
}

/* Given fattrs, get a corresponding inode */
struct inode *
cifs_iget(struct super_block *sb, struct cifs_fattr *fattr)
{
	unsigned long hash;
	struct inode *inode;

retry_iget5_locked:
	cifs_dbg(FYI, "looking for uniqueid=%llu\n", fattr->cf_uniqueid);

	/* hash down to 32-bits on 32-bit arch */
	hash = cifs_uniqueid_to_ino_t(fattr->cf_uniqueid);

	inode = iget5_locked(sb, hash, cifs_find_inode, cifs_init_inode, fattr);
	if (inode) {
		/* was there a potentially problematic inode collision? */
		if (fattr->cf_flags & CIFS_FATTR_INO_COLLISION) {
			fattr->cf_flags &= ~CIFS_FATTR_INO_COLLISION;

			if (inode_has_hashed_dentries(inode)) {
				cifs_autodisable_serverino(CIFS_SB(sb));
				iput(inode);
				fattr->cf_uniqueid = iunique(sb, ROOT_I);
				goto retry_iget5_locked;
			}
		}

		cifs_fattr_to_inode(inode, fattr);
		if (sb->s_flags & MS_NOATIME)
			inode->i_flags |= S_NOATIME | S_NOCMTIME;
		if (inode->i_state & I_NEW) {
			inode->i_ino = hash;
			if (S_ISREG(inode->i_mode))
				inode->i_data.backing_dev_info = sb->s_bdi;
#ifdef CONFIG_CIFS_FSCACHE
			/* initialize per-inode cache cookie pointer */
			CIFS_I(inode)->fscache = NULL;
#endif
			unlock_new_inode(inode);
		}
	}

	return inode;
}

/* gets root inode */
struct inode *cifs_root_iget(struct super_block *sb)
{
	unsigned int xid;
	struct cifs_sb_info *cifs_sb = CIFS_SB(sb);
	struct inode *inode = NULL;
	long rc;
	struct cifs_tcon *tcon = cifs_sb_master_tcon(cifs_sb);

	xid = get_xid();
	if (tcon->unix_ext)
		rc = cifs_get_inode_info_unix(&inode, "", sb, xid);
	else
		rc = cifs_get_inode_info(&inode, "", NULL, sb, xid, NULL);

	if (!inode) {
		inode = ERR_PTR(rc);
		goto out;
	}

#ifdef CONFIG_CIFS_FSCACHE
	/* populate tcon->resource_id */
	tcon->resource_id = CIFS_I(inode)->uniqueid;
#endif

	if (rc && tcon->ipc) {
		cifs_dbg(FYI, "ipc connection - fake read inode\n");
		spin_lock(&inode->i_lock);
		inode->i_mode |= S_IFDIR;
		set_nlink(inode, 2);
		inode->i_op = &cifs_ipc_inode_ops;
		inode->i_fop = &simple_dir_operations;
		inode->i_uid = cifs_sb->mnt_uid;
		inode->i_gid = cifs_sb->mnt_gid;
		spin_unlock(&inode->i_lock);
	} else if (rc) {
		iget_failed(inode);
		inode = ERR_PTR(rc);
	}

out:
	/* can not call macro free_xid here since in a void func
	 * TODO: This is no longer true
	 */
	_free_xid(xid);
	return inode;
}

int
cifs_set_file_info(struct inode *inode, struct iattr *attrs, unsigned int xid,
		   char *full_path, __u32 dosattr)
{
	bool set_time = false;
	struct cifs_sb_info *cifs_sb = CIFS_SB(inode->i_sb);
	struct TCP_Server_Info *server;
	FILE_BASIC_INFO	info_buf;

	if (attrs == NULL)
		return -EINVAL;

	server = cifs_sb_master_tcon(cifs_sb)->ses->server;
	if (!server->ops->set_file_info)
		return -ENOSYS;

	if (attrs->ia_valid & ATTR_ATIME) {
		set_time = true;
		info_buf.LastAccessTime =
			cpu_to_le64(cifs_UnixTimeToNT(attrs->ia_atime));
	} else
		info_buf.LastAccessTime = 0;

	if (attrs->ia_valid & ATTR_MTIME) {
		set_time = true;
		info_buf.LastWriteTime =
		    cpu_to_le64(cifs_UnixTimeToNT(attrs->ia_mtime));
	} else
		info_buf.LastWriteTime = 0;

	/*
	 * Samba throws this field away, but windows may actually use it.
	 * Do not set ctime unless other time stamps are changed explicitly
	 * (i.e. by utimes()) since we would then have a mix of client and
	 * server times.
	 */
	if (set_time && (attrs->ia_valid & ATTR_CTIME)) {
		cifs_dbg(FYI, "CIFS - CTIME changed\n");
		info_buf.ChangeTime =
		    cpu_to_le64(cifs_UnixTimeToNT(attrs->ia_ctime));
	} else
		info_buf.ChangeTime = 0;

	info_buf.CreationTime = 0;	/* don't change */
	info_buf.Attributes = cpu_to_le32(dosattr);

	return server->ops->set_file_info(inode, full_path, &info_buf, xid);
}

/*
 * Open the given file (if it isn't already), set the DELETE_ON_CLOSE bit
 * and rename it to a random name that hopefully won't conflict with
 * anything else.
 */
int
cifs_rename_pending_delete(const char *full_path, struct dentry *dentry,
			   const unsigned int xid)
{
	int oplock = 0;
	int rc;
	__u16 netfid;
	struct inode *inode = dentry->d_inode;
	struct cifsInodeInfo *cifsInode = CIFS_I(inode);
	struct cifs_sb_info *cifs_sb = CIFS_SB(inode->i_sb);
	struct tcon_link *tlink;
	struct cifs_tcon *tcon;
	__u32 dosattr, origattr;
	FILE_BASIC_INFO *info_buf = NULL;

	tlink = cifs_sb_tlink(cifs_sb);
	if (IS_ERR(tlink))
		return PTR_ERR(tlink);
	tcon = tlink_tcon(tlink);

	/*
	 * We cannot rename the file if the server doesn't support
	 * CAP_INFOLEVEL_PASSTHRU
	 */
	if (!(tcon->ses->capabilities & CAP_INFOLEVEL_PASSTHRU)) {
		rc = -EBUSY;
		goto out;
	}

	rc = CIFSSMBOpen(xid, tcon, full_path, FILE_OPEN,
			 DELETE|FILE_WRITE_ATTRIBUTES, CREATE_NOT_DIR,
			 &netfid, &oplock, NULL, cifs_sb->local_nls,
			 cifs_sb->mnt_cifs_flags & CIFS_MOUNT_MAP_SPECIAL_CHR);
	if (rc != 0)
		goto out;

	origattr = cifsInode->cifsAttrs;
	if (origattr == 0)
		origattr |= ATTR_NORMAL;

	dosattr = origattr & ~ATTR_READONLY;
	if (dosattr == 0)
		dosattr |= ATTR_NORMAL;
	dosattr |= ATTR_HIDDEN;

	/* set ATTR_HIDDEN and clear ATTR_READONLY, but only if needed */
	if (dosattr != origattr) {
		info_buf = kzalloc(sizeof(*info_buf), GFP_KERNEL);
		if (info_buf == NULL) {
			rc = -ENOMEM;
			goto out_close;
		}
		info_buf->Attributes = cpu_to_le32(dosattr);
		rc = CIFSSMBSetFileInfo(xid, tcon, info_buf, netfid,
					current->tgid);
		/* although we would like to mark the file hidden
 		   if that fails we will still try to rename it */
		if (!rc)
			cifsInode->cifsAttrs = dosattr;
		else
			dosattr = origattr; /* since not able to change them */
	}

	/* rename the file */
	rc = CIFSSMBRenameOpenFile(xid, tcon, netfid, NULL, cifs_sb->local_nls,
				   cifs_sb->mnt_cifs_flags &
					    CIFS_MOUNT_MAP_SPECIAL_CHR);
	if (rc != 0) {
		rc = -EBUSY;
		goto undo_setattr;
	}

	/* try to set DELETE_ON_CLOSE */
	if (!cifsInode->delete_pending) {
		rc = CIFSSMBSetFileDisposition(xid, tcon, true, netfid,
					       current->tgid);
		/*
		 * some samba versions return -ENOENT when we try to set the
		 * file disposition here. Likely a samba bug, but work around
		 * it for now. This means that some cifsXXX files may hang
		 * around after they shouldn't.
		 *
		 * BB: remove this hack after more servers have the fix
		 */
		if (rc == -ENOENT)
			rc = 0;
		else if (rc != 0) {
			rc = -EBUSY;
			goto undo_rename;
		}
		cifsInode->delete_pending = true;
	}

out_close:
	CIFSSMBClose(xid, tcon, netfid);
out:
	kfree(info_buf);
	cifs_put_tlink(tlink);
	return rc;

	/*
	 * reset everything back to the original state. Don't bother
	 * dealing with errors here since we can't do anything about
	 * them anyway.
	 */
undo_rename:
	CIFSSMBRenameOpenFile(xid, tcon, netfid, dentry->d_name.name,
				cifs_sb->local_nls, cifs_sb->mnt_cifs_flags &
					    CIFS_MOUNT_MAP_SPECIAL_CHR);
undo_setattr:
	if (dosattr != origattr) {
		info_buf->Attributes = cpu_to_le32(origattr);
		if (!CIFSSMBSetFileInfo(xid, tcon, info_buf, netfid,
					current->tgid))
			cifsInode->cifsAttrs = origattr;
	}

	goto out_close;
}

/* copied from fs/nfs/dir.c with small changes */
static void
cifs_drop_nlink(struct inode *inode)
{
	spin_lock(&inode->i_lock);
	if (inode->i_nlink > 0)
		drop_nlink(inode);
	spin_unlock(&inode->i_lock);
}

/*
 * If dentry->d_inode is null (usually meaning the cached dentry
 * is a negative dentry) then we would attempt a standard SMB delete, but
 * if that fails we can not attempt the fall back mechanisms on EACCESS
 * but will return the EACCESS to the caller. Note that the VFS does not call
 * unlink on negative dentries currently.
 */
int cifs_unlink(struct inode *dir, struct dentry *dentry)
{
	int rc = 0;
	unsigned int xid;
	char *full_path = NULL;
	struct inode *inode = dentry->d_inode;
	struct cifsInodeInfo *cifs_inode;
	struct super_block *sb = dir->i_sb;
	struct cifs_sb_info *cifs_sb = CIFS_SB(sb);
	struct tcon_link *tlink;
	struct cifs_tcon *tcon;
	struct TCP_Server_Info *server;
	struct iattr *attrs = NULL;
	__u32 dosattr = 0, origattr = 0;

	cifs_dbg(FYI, "cifs_unlink, dir=0x%p, dentry=0x%p\n", dir, dentry);

	tlink = cifs_sb_tlink(cifs_sb);
	if (IS_ERR(tlink))
		return PTR_ERR(tlink);
	tcon = tlink_tcon(tlink);
	server = tcon->ses->server;

	xid = get_xid();

	/* Unlink can be called from rename so we can not take the
	 * sb->s_vfs_rename_mutex here */
	full_path = build_path_from_dentry(dentry);
	if (full_path == NULL) {
		rc = -ENOMEM;
		goto unlink_out;
	}

	if (cap_unix(tcon->ses) && (CIFS_UNIX_POSIX_PATH_OPS_CAP &
				le64_to_cpu(tcon->fsUnixInfo.Capability))) {
		rc = CIFSPOSIXDelFile(xid, tcon, full_path,
			SMB_POSIX_UNLINK_FILE_TARGET, cifs_sb->local_nls,
			cifs_sb->mnt_cifs_flags & CIFS_MOUNT_MAP_SPECIAL_CHR);
		cifs_dbg(FYI, "posix del rc %d\n", rc);
		if ((rc == 0) || (rc == -ENOENT))
			goto psx_del_no_retry;
	}

retry_std_delete:
	if (!server->ops->unlink) {
		rc = -ENOSYS;
		goto psx_del_no_retry;
	}

	rc = server->ops->unlink(xid, tcon, full_path, cifs_sb);

psx_del_no_retry:
	if (!rc) {
		if (inode)
			cifs_drop_nlink(inode);
	} else if (rc == -ENOENT) {
		d_drop(dentry);
	} else if (rc == -EBUSY) {
		if (server->ops->rename_pending_delete) {
			rc = server->ops->rename_pending_delete(full_path,
								dentry, xid);
			if (rc == 0)
				cifs_drop_nlink(inode);
		}
	} else if ((rc == -EACCES) && (dosattr == 0) && inode) {
		attrs = kzalloc(sizeof(*attrs), GFP_KERNEL);
		if (attrs == NULL) {
			rc = -ENOMEM;
			goto out_reval;
		}

		/* try to reset dos attributes */
		cifs_inode = CIFS_I(inode);
		origattr = cifs_inode->cifsAttrs;
		if (origattr == 0)
			origattr |= ATTR_NORMAL;
		dosattr = origattr & ~ATTR_READONLY;
		if (dosattr == 0)
			dosattr |= ATTR_NORMAL;
		dosattr |= ATTR_HIDDEN;

		rc = cifs_set_file_info(inode, attrs, xid, full_path, dosattr);
		if (rc != 0)
			goto out_reval;

		goto retry_std_delete;
	}

	/* undo the setattr if we errored out and it's needed */
	if (rc != 0 && dosattr != 0)
		cifs_set_file_info(inode, attrs, xid, full_path, origattr);

out_reval:
	if (inode) {
		cifs_inode = CIFS_I(inode);
		cifs_inode->time = 0;	/* will force revalidate to get info
					   when needed */
		inode->i_ctime = current_fs_time(sb);
	}
	dir->i_ctime = dir->i_mtime = current_fs_time(sb);
	cifs_inode = CIFS_I(dir);
	CIFS_I(dir)->time = 0;	/* force revalidate of dir as well */
unlink_out:
	kfree(full_path);
	kfree(attrs);
	free_xid(xid);
	cifs_put_tlink(tlink);
	return rc;
}

static int
cifs_mkdir_qinfo(struct inode *parent, struct dentry *dentry, umode_t mode,
		 const char *full_path, struct cifs_sb_info *cifs_sb,
		 struct cifs_tcon *tcon, const unsigned int xid)
{
	int rc = 0;
	struct inode *inode = NULL;

	if (tcon->unix_ext)
		rc = cifs_get_inode_info_unix(&inode, full_path, parent->i_sb,
					      xid);
	else
		rc = cifs_get_inode_info(&inode, full_path, NULL, parent->i_sb,
					 xid, NULL);

	if (rc)
		return rc;

	/*
	 * setting nlink not necessary except in cases where we failed to get it
	 * from the server or was set bogus. Also, since this is a brand new
	 * inode, no need to grab the i_lock before setting the i_nlink.
	 */
	if (inode->i_nlink < 2)
		set_nlink(inode, 2);
	mode &= ~current_umask();
	/* must turn on setgid bit if parent dir has it */
	if (parent->i_mode & S_ISGID)
		mode |= S_ISGID;

	if (tcon->unix_ext) {
		struct cifs_unix_set_info_args args = {
			.mode	= mode,
			.ctime	= NO_CHANGE_64,
			.atime	= NO_CHANGE_64,
			.mtime	= NO_CHANGE_64,
			.device	= 0,
		};
		if (cifs_sb->mnt_cifs_flags & CIFS_MOUNT_SET_UID) {
			args.uid = current_fsuid();
			if (parent->i_mode & S_ISGID)
				args.gid = parent->i_gid;
			else
				args.gid = current_fsgid();
		} else {
			args.uid = INVALID_UID; /* no change */
			args.gid = INVALID_GID; /* no change */
		}
		CIFSSMBUnixSetPathInfo(xid, tcon, full_path, &args,
				       cifs_sb->local_nls,
				       cifs_sb->mnt_cifs_flags &
				       CIFS_MOUNT_MAP_SPECIAL_CHR);
	} else {
		struct TCP_Server_Info *server = tcon->ses->server;
		if (!(cifs_sb->mnt_cifs_flags & CIFS_MOUNT_CIFS_ACL) &&
		    (mode & S_IWUGO) == 0 && server->ops->mkdir_setinfo)
			server->ops->mkdir_setinfo(inode, full_path, cifs_sb,
						   tcon, xid);
		if (cifs_sb->mnt_cifs_flags & CIFS_MOUNT_DYNPERM)
			inode->i_mode = (mode | S_IFDIR);

		if (cifs_sb->mnt_cifs_flags & CIFS_MOUNT_SET_UID) {
			inode->i_uid = current_fsuid();
			if (inode->i_mode & S_ISGID)
				inode->i_gid = parent->i_gid;
			else
				inode->i_gid = current_fsgid();
		}
	}
	d_instantiate(dentry, inode);
	return rc;
}

static int
cifs_posix_mkdir(struct inode *inode, struct dentry *dentry, umode_t mode,
		 const char *full_path, struct cifs_sb_info *cifs_sb,
		 struct cifs_tcon *tcon, const unsigned int xid)
{
	int rc = 0;
	u32 oplock = 0;
	FILE_UNIX_BASIC_INFO *info = NULL;
	struct inode *newinode = NULL;
	struct cifs_fattr fattr;

	info = kzalloc(sizeof(FILE_UNIX_BASIC_INFO), GFP_KERNEL);
	if (info == NULL) {
		rc = -ENOMEM;
		goto posix_mkdir_out;
	}

	mode &= ~current_umask();
	rc = CIFSPOSIXCreate(xid, tcon, SMB_O_DIRECTORY | SMB_O_CREAT, mode,
			     NULL /* netfid */, info, &oplock, full_path,
			     cifs_sb->local_nls, cifs_sb->mnt_cifs_flags &
			     CIFS_MOUNT_MAP_SPECIAL_CHR);
	if (rc == -EOPNOTSUPP)
		goto posix_mkdir_out;
	else if (rc) {
		cifs_dbg(FYI, "posix mkdir returned 0x%x\n", rc);
		d_drop(dentry);
		goto posix_mkdir_out;
	}

	if (info->Type == cpu_to_le32(-1))
		/* no return info, go query for it */
		goto posix_mkdir_get_info;
	/*
	 * BB check (cifs_sb->mnt_cifs_flags & CIFS_MOUNT_SET_UID ) to see if
	 * need to set uid/gid.
	 */

	cifs_unix_basic_to_fattr(&fattr, info, cifs_sb);
	cifs_fill_uniqueid(inode->i_sb, &fattr);
	newinode = cifs_iget(inode->i_sb, &fattr);
	if (!newinode)
		goto posix_mkdir_get_info;

	d_instantiate(dentry, newinode);

#ifdef CONFIG_CIFS_DEBUG2
	cifs_dbg(FYI, "instantiated dentry %p %s to inode %p\n",
		 dentry, dentry->d_name.name, newinode);

	if (newinode->i_nlink != 2)
		cifs_dbg(FYI, "unexpected number of links %d\n",
			 newinode->i_nlink);
#endif

posix_mkdir_out:
	kfree(info);
	return rc;
posix_mkdir_get_info:
	rc = cifs_mkdir_qinfo(inode, dentry, mode, full_path, cifs_sb, tcon,
			      xid);
	goto posix_mkdir_out;
}

int cifs_mkdir(struct inode *inode, struct dentry *direntry, umode_t mode)
{
	int rc = 0;
	unsigned int xid;
	struct cifs_sb_info *cifs_sb;
	struct tcon_link *tlink;
	struct cifs_tcon *tcon;
	struct TCP_Server_Info *server;
	char *full_path;

	cifs_dbg(FYI, "In cifs_mkdir, mode = 0x%hx inode = 0x%p\n",
		 mode, inode);

	cifs_sb = CIFS_SB(inode->i_sb);
	tlink = cifs_sb_tlink(cifs_sb);
	if (IS_ERR(tlink))
		return PTR_ERR(tlink);
	tcon = tlink_tcon(tlink);

	xid = get_xid();

	full_path = build_path_from_dentry(direntry);
	if (full_path == NULL) {
		rc = -ENOMEM;
		goto mkdir_out;
	}

	if (cap_unix(tcon->ses) && (CIFS_UNIX_POSIX_PATH_OPS_CAP &
				le64_to_cpu(tcon->fsUnixInfo.Capability))) {
		rc = cifs_posix_mkdir(inode, direntry, mode, full_path, cifs_sb,
				      tcon, xid);
		if (rc != -EOPNOTSUPP)
			goto mkdir_out;
	}

	server = tcon->ses->server;

	if (!server->ops->mkdir) {
		rc = -ENOSYS;
		goto mkdir_out;
	}

	/* BB add setting the equivalent of mode via CreateX w/ACLs */
	rc = server->ops->mkdir(xid, tcon, full_path, cifs_sb);
	if (rc) {
		cifs_dbg(FYI, "cifs_mkdir returned 0x%x\n", rc);
		d_drop(direntry);
		goto mkdir_out;
	}

	rc = cifs_mkdir_qinfo(inode, direntry, mode, full_path, cifs_sb, tcon,
			      xid);
mkdir_out:
	/*
	 * Force revalidate to get parent dir info when needed since cached
	 * attributes are invalid now.
	 */
	CIFS_I(inode)->time = 0;
	kfree(full_path);
	free_xid(xid);
	cifs_put_tlink(tlink);
	return rc;
}

int cifs_rmdir(struct inode *inode, struct dentry *direntry)
{
	int rc = 0;
	unsigned int xid;
	struct cifs_sb_info *cifs_sb;
	struct tcon_link *tlink;
	struct cifs_tcon *tcon;
	struct TCP_Server_Info *server;
	char *full_path = NULL;
	struct cifsInodeInfo *cifsInode;

	cifs_dbg(FYI, "cifs_rmdir, inode = 0x%p\n", inode);

	xid = get_xid();

	full_path = build_path_from_dentry(direntry);
	if (full_path == NULL) {
		rc = -ENOMEM;
		goto rmdir_exit;
	}

	cifs_sb = CIFS_SB(inode->i_sb);
	tlink = cifs_sb_tlink(cifs_sb);
	if (IS_ERR(tlink)) {
		rc = PTR_ERR(tlink);
		goto rmdir_exit;
	}
	tcon = tlink_tcon(tlink);
	server = tcon->ses->server;

	if (!server->ops->rmdir) {
		rc = -ENOSYS;
		cifs_put_tlink(tlink);
		goto rmdir_exit;
	}

	rc = server->ops->rmdir(xid, tcon, full_path, cifs_sb);
	cifs_put_tlink(tlink);

	if (!rc) {
		spin_lock(&direntry->d_inode->i_lock);
		i_size_write(direntry->d_inode, 0);
		clear_nlink(direntry->d_inode);
		spin_unlock(&direntry->d_inode->i_lock);
	}

	cifsInode = CIFS_I(direntry->d_inode);
	/* force revalidate to go get info when needed */
	cifsInode->time = 0;

	cifsInode = CIFS_I(inode);
	/*
	 * Force revalidate to get parent dir info when needed since cached
	 * attributes are invalid now.
	 */
	cifsInode->time = 0;

	direntry->d_inode->i_ctime = inode->i_ctime = inode->i_mtime =
		current_fs_time(inode->i_sb);

rmdir_exit:
	kfree(full_path);
	free_xid(xid);
	return rc;
}

static int
cifs_do_rename(const unsigned int xid, struct dentry *from_dentry,
	       const char *from_path, struct dentry *to_dentry,
	       const char *to_path)
{
	struct cifs_sb_info *cifs_sb = CIFS_SB(from_dentry->d_sb);
	struct tcon_link *tlink;
	struct cifs_tcon *tcon;
	struct TCP_Server_Info *server;
	__u16 srcfid;
	int oplock, rc;

	tlink = cifs_sb_tlink(cifs_sb);
	if (IS_ERR(tlink))
		return PTR_ERR(tlink);
	tcon = tlink_tcon(tlink);
	server = tcon->ses->server;

	if (!server->ops->rename)
		return -ENOSYS;

	/* try path-based rename first */
	rc = server->ops->rename(xid, tcon, from_path, to_path, cifs_sb);

	/*
	 * Don't bother with rename by filehandle unless file is busy and
	 * source. Note that cross directory moves do not work with
	 * rename by filehandle to various Windows servers.
	 */
	if (rc == 0 || rc != -EBUSY)
		goto do_rename_exit;

	/* open-file renames don't work across directories */
	if (to_dentry->d_parent != from_dentry->d_parent)
		goto do_rename_exit;

	/* open the file to be renamed -- we need DELETE perms */
	rc = CIFSSMBOpen(xid, tcon, from_path, FILE_OPEN, DELETE,
			 CREATE_NOT_DIR, &srcfid, &oplock, NULL,
			 cifs_sb->local_nls, cifs_sb->mnt_cifs_flags &
				CIFS_MOUNT_MAP_SPECIAL_CHR);
	if (rc == 0) {
		rc = CIFSSMBRenameOpenFile(xid, tcon, srcfid,
				(const char *) to_dentry->d_name.name,
				cifs_sb->local_nls, cifs_sb->mnt_cifs_flags &
					CIFS_MOUNT_MAP_SPECIAL_CHR);
		CIFSSMBClose(xid, tcon, srcfid);
	}
do_rename_exit:
	cifs_put_tlink(tlink);
	return rc;
}

int
cifs_rename(struct inode *source_dir, struct dentry *source_dentry,
	    struct inode *target_dir, struct dentry *target_dentry)
{
	char *from_name = NULL;
	char *to_name = NULL;
	struct cifs_sb_info *cifs_sb;
	struct tcon_link *tlink;
	struct cifs_tcon *tcon;
	FILE_UNIX_BASIC_INFO *info_buf_source = NULL;
	FILE_UNIX_BASIC_INFO *info_buf_target;
	unsigned int xid;
	int rc, tmprc;

	cifs_sb = CIFS_SB(source_dir->i_sb);
	tlink = cifs_sb_tlink(cifs_sb);
	if (IS_ERR(tlink))
		return PTR_ERR(tlink);
	tcon = tlink_tcon(tlink);

	xid = get_xid();

	/*
	 * we already have the rename sem so we do not need to
	 * grab it again here to protect the path integrity
	 */
	from_name = build_path_from_dentry(source_dentry);
	if (from_name == NULL) {
		rc = -ENOMEM;
		goto cifs_rename_exit;
	}

	to_name = build_path_from_dentry(target_dentry);
	if (to_name == NULL) {
		rc = -ENOMEM;
		goto cifs_rename_exit;
	}

	rc = cifs_do_rename(xid, source_dentry, from_name, target_dentry,
			    to_name);

	if (rc == -EEXIST && tcon->unix_ext) {
		/*
		 * Are src and dst hardlinks of same inode? We can only tell
		 * with unix extensions enabled.
		 */
		info_buf_source =
			kmalloc(2 * sizeof(FILE_UNIX_BASIC_INFO),
					GFP_KERNEL);
		if (info_buf_source == NULL) {
			rc = -ENOMEM;
			goto cifs_rename_exit;
		}

		info_buf_target = info_buf_source + 1;
		tmprc = CIFSSMBUnixQPathInfo(xid, tcon, from_name,
					     info_buf_source,
					     cifs_sb->local_nls,
					     cifs_sb->mnt_cifs_flags &
						CIFS_MOUNT_MAP_SPECIAL_CHR);
		if (tmprc != 0)
			goto unlink_target;

		tmprc = CIFSSMBUnixQPathInfo(xid, tcon, to_name,
					     info_buf_target,
					     cifs_sb->local_nls,
					     cifs_sb->mnt_cifs_flags &
						CIFS_MOUNT_MAP_SPECIAL_CHR);

		if (tmprc == 0 && (info_buf_source->UniqueId ==
				   info_buf_target->UniqueId)) {
			/* same file, POSIX says that this is a noop */
			rc = 0;
			goto cifs_rename_exit;
		}
	}
	/*
	 * else ... BB we could add the same check for Windows by
	 * checking the UniqueId via FILE_INTERNAL_INFO
	 */

unlink_target:
	/* Try unlinking the target dentry if it's not negative */
	if (target_dentry->d_inode && (rc == -EACCES || rc == -EEXIST)) {
		tmprc = cifs_unlink(target_dir, target_dentry);
		if (tmprc)
			goto cifs_rename_exit;
		rc = cifs_do_rename(xid, source_dentry, from_name,
				    target_dentry, to_name);
	}

cifs_rename_exit:
	kfree(info_buf_source);
	kfree(from_name);
	kfree(to_name);
	free_xid(xid);
	cifs_put_tlink(tlink);
	return rc;
}

static bool
cifs_inode_needs_reval(struct inode *inode)
{
	struct cifsInodeInfo *cifs_i = CIFS_I(inode);
	struct cifs_sb_info *cifs_sb = CIFS_SB(inode->i_sb);

	if (CIFS_CACHE_READ(cifs_i))
		return false;

	if (!lookupCacheEnabled)
		return true;

	if (cifs_i->time == 0)
		return true;

	if (!time_in_range(jiffies, cifs_i->time,
				cifs_i->time + cifs_sb->actimeo))
		return true;

	/* hardlinked files w/ noserverino get "special" treatment */
	if (!(cifs_sb->mnt_cifs_flags & CIFS_MOUNT_SERVER_INUM) &&
	    S_ISREG(inode->i_mode) && inode->i_nlink != 1)
		return true;

	return false;
}

/*
 * Zap the cache. Called when invalid_mapping flag is set.
 */
int
cifs_invalidate_mapping(struct inode *inode)
{
	int rc = 0;
	struct cifsInodeInfo *cifs_i = CIFS_I(inode);

	cifs_i->invalid_mapping = false;

	if (inode->i_mapping && inode->i_mapping->nrpages != 0) {
		rc = invalidate_inode_pages2(inode->i_mapping);
		if (rc) {
			cifs_dbg(VFS, "%s: could not invalidate inode %p\n",
				 __func__, inode);
			cifs_i->invalid_mapping = true;
		}
	}

	cifs_fscache_reset_inode_cookie(inode);
	return rc;
}

int cifs_revalidate_file_attr(struct file *filp)
{
	int rc = 0;
	struct inode *inode = file_inode(filp);
	struct cifsFileInfo *cfile = (struct cifsFileInfo *) filp->private_data;

	if (!cifs_inode_needs_reval(inode))
		return rc;

	if (tlink_tcon(cfile->tlink)->unix_ext)
		rc = cifs_get_file_info_unix(filp);
	else
		rc = cifs_get_file_info(filp);

	return rc;
}

int cifs_revalidate_dentry_attr(struct dentry *dentry)
{
	unsigned int xid;
	int rc = 0;
	struct inode *inode = dentry->d_inode;
	struct super_block *sb = dentry->d_sb;
	char *full_path = NULL;

	if (inode == NULL)
		return -ENOENT;

	if (!cifs_inode_needs_reval(inode))
		return rc;

	xid = get_xid();

	/* can not safely grab the rename sem here if rename calls revalidate
	   since that would deadlock */
	full_path = build_path_from_dentry(dentry);
	if (full_path == NULL) {
		rc = -ENOMEM;
		goto out;
	}

	cifs_dbg(FYI, "Update attributes: %s inode 0x%p count %d dentry: 0x%p d_time %ld jiffies %ld\n",
		 full_path, inode, inode->i_count.counter,
		 dentry, dentry->d_time, jiffies);

	if (cifs_sb_master_tcon(CIFS_SB(sb))->unix_ext)
		rc = cifs_get_inode_info_unix(&inode, full_path, sb, xid);
	else
		rc = cifs_get_inode_info(&inode, full_path, NULL, sb,
					 xid, NULL);

out:
	kfree(full_path);
	free_xid(xid);
	return rc;
}

int cifs_revalidate_file(struct file *filp)
{
	int rc;
	struct inode *inode = file_inode(filp);

	rc = cifs_revalidate_file_attr(filp);
	if (rc)
		return rc;

	if (CIFS_I(inode)->invalid_mapping)
		rc = cifs_invalidate_mapping(inode);
	return rc;
}

/* revalidate a dentry's inode attributes */
int cifs_revalidate_dentry(struct dentry *dentry)
{
	int rc;
	struct inode *inode = dentry->d_inode;

	rc = cifs_revalidate_dentry_attr(dentry);
	if (rc)
		return rc;

	if (CIFS_I(inode)->invalid_mapping)
		rc = cifs_invalidate_mapping(inode);
	return rc;
}

int cifs_getattr(struct vfsmount *mnt, struct dentry *dentry,
		 struct kstat *stat)
{
	struct cifs_sb_info *cifs_sb = CIFS_SB(dentry->d_sb);
	struct cifs_tcon *tcon = cifs_sb_master_tcon(cifs_sb);
	struct inode *inode = dentry->d_inode;
	int rc;

	/*
	 * We need to be sure that all dirty pages are written and the server
	 * has actual ctime, mtime and file length.
	 */
	if (!CIFS_CACHE_READ(CIFS_I(inode)) && inode->i_mapping &&
	    inode->i_mapping->nrpages != 0) {
		rc = filemap_fdatawait(inode->i_mapping);
		if (rc) {
			mapping_set_error(inode->i_mapping, rc);
			return rc;
		}
	}

	rc = cifs_revalidate_dentry_attr(dentry);
	if (rc)
		return rc;

	generic_fillattr(inode, stat);
	stat->blksize = CIFS_MAX_MSGSIZE;
	stat->ino = CIFS_I(inode)->uniqueid;

	/*
	 * If on a multiuser mount without unix extensions or cifsacl being
	 * enabled, and the admin hasn't overridden them, set the ownership
	 * to the fsuid/fsgid of the current process.
	 */
	if ((cifs_sb->mnt_cifs_flags & CIFS_MOUNT_MULTIUSER) &&
	    !(cifs_sb->mnt_cifs_flags & CIFS_MOUNT_CIFS_ACL) &&
	    !tcon->unix_ext) {
		if (!(cifs_sb->mnt_cifs_flags & CIFS_MOUNT_OVERR_UID))
			stat->uid = current_fsuid();
		if (!(cifs_sb->mnt_cifs_flags & CIFS_MOUNT_OVERR_GID))
			stat->gid = current_fsgid();
	}
	return rc;
}

static int cifs_truncate_page(struct address_space *mapping, loff_t from)
{
	pgoff_t index = from >> PAGE_CACHE_SHIFT;
	unsigned offset = from & (PAGE_CACHE_SIZE - 1);
	struct page *page;
	int rc = 0;

	page = grab_cache_page(mapping, index);
	if (!page)
		return -ENOMEM;

	zero_user_segment(page, offset, PAGE_CACHE_SIZE);
	unlock_page(page);
	page_cache_release(page);
	return rc;
}

static void cifs_setsize(struct inode *inode, loff_t offset)
{
	spin_lock(&inode->i_lock);
	i_size_write(inode, offset);
	spin_unlock(&inode->i_lock);

	truncate_pagecache(inode, offset);
}

static int
cifs_set_file_size(struct inode *inode, struct iattr *attrs,
		   unsigned int xid, char *full_path)
{
	int rc;
	struct cifsFileInfo *open_file;
	struct cifsInodeInfo *cifsInode = CIFS_I(inode);
	struct cifs_sb_info *cifs_sb = CIFS_SB(inode->i_sb);
	struct tcon_link *tlink = NULL;
	struct cifs_tcon *tcon = NULL;
	struct TCP_Server_Info *server;
	struct cifs_io_parms io_parms;

	/*
	 * To avoid spurious oplock breaks from server, in the case of
	 * inodes that we already have open, avoid doing path based
	 * setting of file size if we can do it by handle.
	 * This keeps our caching token (oplock) and avoids timeouts
	 * when the local oplock break takes longer to flush
	 * writebehind data than the SMB timeout for the SetPathInfo
	 * request would allow
	 */
	open_file = find_writable_file(cifsInode, true);
	if (open_file) {
		tcon = tlink_tcon(open_file->tlink);
		server = tcon->ses->server;
		if (server->ops->set_file_size)
			rc = server->ops->set_file_size(xid, tcon, open_file,
							attrs->ia_size, false);
		else
			rc = -ENOSYS;
		cifsFileInfo_put(open_file);
		cifs_dbg(FYI, "SetFSize for attrs rc = %d\n", rc);
		if ((rc == -EINVAL) || (rc == -EOPNOTSUPP)) {
			unsigned int bytes_written;

			io_parms.netfid = open_file->fid.netfid;
			io_parms.pid = open_file->pid;
			io_parms.tcon = tcon;
			io_parms.offset = 0;
			io_parms.length = attrs->ia_size;
			rc = CIFSSMBWrite(xid, &io_parms, &bytes_written,
					  NULL, NULL, 1);
			cifs_dbg(FYI, "Wrt seteof rc %d\n", rc);
		}
	} else
		rc = -EINVAL;

	if (!rc)
		goto set_size_out;

	if (tcon == NULL) {
		tlink = cifs_sb_tlink(cifs_sb);
		if (IS_ERR(tlink))
			return PTR_ERR(tlink);
		tcon = tlink_tcon(tlink);
		server = tcon->ses->server;
	}

	/*
	 * Set file size by pathname rather than by handle either because no
	 * valid, writeable file handle for it was found or because there was
	 * an error setting it by handle.
	 */
	if (server->ops->set_path_size)
		rc = server->ops->set_path_size(xid, tcon, full_path,
						attrs->ia_size, cifs_sb, false);
	else
		rc = -ENOSYS;
	cifs_dbg(FYI, "SetEOF by path (setattrs) rc = %d\n", rc);
	if ((rc == -EINVAL) || (rc == -EOPNOTSUPP)) {
		__u16 netfid;
		int oplock = 0;

		rc = SMBLegacyOpen(xid, tcon, full_path, FILE_OPEN,
				   GENERIC_WRITE, CREATE_NOT_DIR, &netfid,
				   &oplock, NULL, cifs_sb->local_nls,
				   cifs_sb->mnt_cifs_flags &
						CIFS_MOUNT_MAP_SPECIAL_CHR);
		if (rc == 0) {
			unsigned int bytes_written;

			io_parms.netfid = netfid;
			io_parms.pid = current->tgid;
			io_parms.tcon = tcon;
			io_parms.offset = 0;
			io_parms.length = attrs->ia_size;
			rc = CIFSSMBWrite(xid, &io_parms, &bytes_written, NULL,
					  NULL,  1);
			cifs_dbg(FYI, "wrt seteof rc %d\n", rc);
			CIFSSMBClose(xid, tcon, netfid);
		}
	}
	if (tlink)
		cifs_put_tlink(tlink);

set_size_out:
	if (rc == 0) {
		cifsInode->server_eof = attrs->ia_size;
		cifs_setsize(inode, attrs->ia_size);
		cifs_truncate_page(inode->i_mapping, inode->i_size);
	}

	return rc;
}

static int
cifs_setattr_unix(struct dentry *direntry, struct iattr *attrs)
{
	int rc;
	unsigned int xid;
	char *full_path = NULL;
	struct inode *inode = direntry->d_inode;
	struct cifsInodeInfo *cifsInode = CIFS_I(inode);
	struct cifs_sb_info *cifs_sb = CIFS_SB(inode->i_sb);
	struct tcon_link *tlink;
	struct cifs_tcon *pTcon;
	struct cifs_unix_set_info_args *args = NULL;
	struct cifsFileInfo *open_file;

	cifs_dbg(FYI, "setattr_unix on file %s attrs->ia_valid=0x%x\n",
		 direntry->d_name.name, attrs->ia_valid);

	xid = get_xid();

	if (cifs_sb->mnt_cifs_flags & CIFS_MOUNT_NO_PERM)
		attrs->ia_valid |= ATTR_FORCE;

	rc = inode_change_ok(inode, attrs);
	if (rc < 0)
		goto out;

	full_path = build_path_from_dentry(direntry);
	if (full_path == NULL) {
		rc = -ENOMEM;
		goto out;
	}

	/*
	 * Attempt to flush data before changing attributes. We need to do
	 * this for ATTR_SIZE and ATTR_MTIME for sure, and if we change the
	 * ownership or mode then we may also need to do this. Here, we take
	 * the safe way out and just do the flush on all setattr requests. If
	 * the flush returns error, store it to report later and continue.
	 *
	 * BB: This should be smarter. Why bother flushing pages that
	 * will be truncated anyway? Also, should we error out here if
	 * the flush returns error?
	 */
	rc = filemap_write_and_wait(inode->i_mapping);
	mapping_set_error(inode->i_mapping, rc);
	rc = 0;

	if (attrs->ia_valid & ATTR_SIZE) {
		rc = cifs_set_file_size(inode, attrs, xid, full_path);
		if (rc != 0)
			goto out;
	}

	/* skip mode change if it's just for clearing setuid/setgid */
	if (attrs->ia_valid & (ATTR_KILL_SUID|ATTR_KILL_SGID))
		attrs->ia_valid &= ~ATTR_MODE;

	args = kmalloc(sizeof(*args), GFP_KERNEL);
	if (args == NULL) {
		rc = -ENOMEM;
		goto out;
	}

	/* set up the struct */
	if (attrs->ia_valid & ATTR_MODE)
		args->mode = attrs->ia_mode;
	else
		args->mode = NO_CHANGE_64;

	if (attrs->ia_valid & ATTR_UID)
		args->uid = attrs->ia_uid;
	else
		args->uid = INVALID_UID; /* no change */

	if (attrs->ia_valid & ATTR_GID)
		args->gid = attrs->ia_gid;
	else
		args->gid = INVALID_GID; /* no change */

	if (attrs->ia_valid & ATTR_ATIME)
		args->atime = cifs_UnixTimeToNT(attrs->ia_atime);
	else
		args->atime = NO_CHANGE_64;

	if (attrs->ia_valid & ATTR_MTIME)
		args->mtime = cifs_UnixTimeToNT(attrs->ia_mtime);
	else
		args->mtime = NO_CHANGE_64;

	if (attrs->ia_valid & ATTR_CTIME)
		args->ctime = cifs_UnixTimeToNT(attrs->ia_ctime);
	else
		args->ctime = NO_CHANGE_64;

	args->device = 0;
	open_file = find_writable_file(cifsInode, true);
	if (open_file) {
		u16 nfid = open_file->fid.netfid;
		u32 npid = open_file->pid;
		pTcon = tlink_tcon(open_file->tlink);
		rc = CIFSSMBUnixSetFileInfo(xid, pTcon, args, nfid, npid);
		cifsFileInfo_put(open_file);
	} else {
		tlink = cifs_sb_tlink(cifs_sb);
		if (IS_ERR(tlink)) {
			rc = PTR_ERR(tlink);
			goto out;
		}
		pTcon = tlink_tcon(tlink);
		rc = CIFSSMBUnixSetPathInfo(xid, pTcon, full_path, args,
				    cifs_sb->local_nls,
				    cifs_sb->mnt_cifs_flags &
					CIFS_MOUNT_MAP_SPECIAL_CHR);
		cifs_put_tlink(tlink);
	}

	if (rc)
		goto out;

	if ((attrs->ia_valid & ATTR_SIZE) &&
	    attrs->ia_size != i_size_read(inode))
		truncate_setsize(inode, attrs->ia_size);

	setattr_copy(inode, attrs);
	mark_inode_dirty(inode);

	/* force revalidate when any of these times are set since some
	   of the fs types (eg ext3, fat) do not have fine enough
	   time granularity to match protocol, and we do not have a
	   a way (yet) to query the server fs's time granularity (and
	   whether it rounds times down).
	*/
	if (attrs->ia_valid & (ATTR_MTIME | ATTR_CTIME))
		cifsInode->time = 0;
out:
	kfree(args);
	kfree(full_path);
	free_xid(xid);
	return rc;
}

static int
cifs_setattr_nounix(struct dentry *direntry, struct iattr *attrs)
{
	unsigned int xid;
	kuid_t uid = INVALID_UID;
	kgid_t gid = INVALID_GID;
	struct inode *inode = direntry->d_inode;
	struct cifs_sb_info *cifs_sb = CIFS_SB(inode->i_sb);
	struct cifsInodeInfo *cifsInode = CIFS_I(inode);
	char *full_path = NULL;
	int rc = -EACCES;
	__u32 dosattr = 0;
	__u64 mode = NO_CHANGE_64;

	xid = get_xid();

	cifs_dbg(FYI, "setattr on file %s attrs->iavalid 0x%x\n",
		 direntry->d_name.name, attrs->ia_valid);

	if (cifs_sb->mnt_cifs_flags & CIFS_MOUNT_NO_PERM)
		attrs->ia_valid |= ATTR_FORCE;

	rc = inode_change_ok(inode, attrs);
	if (rc < 0) {
		free_xid(xid);
		return rc;
	}

	full_path = build_path_from_dentry(direntry);
	if (full_path == NULL) {
		rc = -ENOMEM;
		free_xid(xid);
		return rc;
	}

	/*
	 * Attempt to flush data before changing attributes. We need to do
	 * this for ATTR_SIZE and ATTR_MTIME for sure, and if we change the
	 * ownership or mode then we may also need to do this. Here, we take
	 * the safe way out and just do the flush on all setattr requests. If
	 * the flush returns error, store it to report later and continue.
	 *
	 * BB: This should be smarter. Why bother flushing pages that
	 * will be truncated anyway? Also, should we error out here if
	 * the flush returns error?
	 */
	rc = filemap_write_and_wait(inode->i_mapping);
	mapping_set_error(inode->i_mapping, rc);
	rc = 0;

	if (attrs->ia_valid & ATTR_SIZE) {
		rc = cifs_set_file_size(inode, attrs, xid, full_path);
		if (rc != 0)
			goto cifs_setattr_exit;
	}

	if (attrs->ia_valid & ATTR_UID)
		uid = attrs->ia_uid;

	if (attrs->ia_valid & ATTR_GID)
		gid = attrs->ia_gid;

#ifdef CONFIG_CIFS_ACL
	if (cifs_sb->mnt_cifs_flags & CIFS_MOUNT_CIFS_ACL) {
		if (uid_valid(uid) || gid_valid(gid)) {
			rc = id_mode_to_cifs_acl(inode, full_path, NO_CHANGE_64,
							uid, gid);
			if (rc) {
				cifs_dbg(FYI, "%s: Setting id failed with error: %d\n",
					 __func__, rc);
				goto cifs_setattr_exit;
			}
		}
	} else
#endif /* CONFIG_CIFS_ACL */
	if (!(cifs_sb->mnt_cifs_flags & CIFS_MOUNT_SET_UID))
		attrs->ia_valid &= ~(ATTR_UID | ATTR_GID);

	/* skip mode change if it's just for clearing setuid/setgid */
	if (attrs->ia_valid & (ATTR_KILL_SUID|ATTR_KILL_SGID))
		attrs->ia_valid &= ~ATTR_MODE;

	if (attrs->ia_valid & ATTR_MODE) {
		mode = attrs->ia_mode;
		rc = 0;
#ifdef CONFIG_CIFS_ACL
		if (cifs_sb->mnt_cifs_flags & CIFS_MOUNT_CIFS_ACL) {
			rc = id_mode_to_cifs_acl(inode, full_path, mode,
						INVALID_UID, INVALID_GID);
			if (rc) {
				cifs_dbg(FYI, "%s: Setting ACL failed with error: %d\n",
					 __func__, rc);
				goto cifs_setattr_exit;
			}
		} else
#endif /* CONFIG_CIFS_ACL */
		if (((mode & S_IWUGO) == 0) &&
		    (cifsInode->cifsAttrs & ATTR_READONLY) == 0) {

			dosattr = cifsInode->cifsAttrs | ATTR_READONLY;

			/* fix up mode if we're not using dynperm */
			if ((cifs_sb->mnt_cifs_flags & CIFS_MOUNT_DYNPERM) == 0)
				attrs->ia_mode = inode->i_mode & ~S_IWUGO;
		} else if ((mode & S_IWUGO) &&
			   (cifsInode->cifsAttrs & ATTR_READONLY)) {

			dosattr = cifsInode->cifsAttrs & ~ATTR_READONLY;
			/* Attributes of 0 are ignored */
			if (dosattr == 0)
				dosattr |= ATTR_NORMAL;

			/* reset local inode permissions to normal */
			if (!(cifs_sb->mnt_cifs_flags & CIFS_MOUNT_DYNPERM)) {
				attrs->ia_mode &= ~(S_IALLUGO);
				if (S_ISDIR(inode->i_mode))
					attrs->ia_mode |=
						cifs_sb->mnt_dir_mode;
				else
					attrs->ia_mode |=
						cifs_sb->mnt_file_mode;
			}
		} else if (!(cifs_sb->mnt_cifs_flags & CIFS_MOUNT_DYNPERM)) {
			/* ignore mode change - ATTR_READONLY hasn't changed */
			attrs->ia_valid &= ~ATTR_MODE;
		}
	}

	if (attrs->ia_valid & (ATTR_MTIME|ATTR_ATIME|ATTR_CTIME) ||
	    ((attrs->ia_valid & ATTR_MODE) && dosattr)) {
		rc = cifs_set_file_info(inode, attrs, xid, full_path, dosattr);
		/* BB: check for rc = -EOPNOTSUPP and switch to legacy mode */

		/* Even if error on time set, no sense failing the call if
		the server would set the time to a reasonable value anyway,
		and this check ensures that we are not being called from
		sys_utimes in which case we ought to fail the call back to
		the user when the server rejects the call */
		if ((rc) && (attrs->ia_valid &
				(ATTR_MODE | ATTR_GID | ATTR_UID | ATTR_SIZE)))
			rc = 0;
	}

	/* do not need local check to inode_check_ok since the server does
	   that */
	if (rc)
		goto cifs_setattr_exit;

	if ((attrs->ia_valid & ATTR_SIZE) &&
	    attrs->ia_size != i_size_read(inode))
		truncate_setsize(inode, attrs->ia_size);

	setattr_copy(inode, attrs);
	mark_inode_dirty(inode);

cifs_setattr_exit:
	kfree(full_path);
	free_xid(xid);
	return rc;
}

int
cifs_setattr(struct dentry *direntry, struct iattr *attrs)
{
	struct inode *inode = direntry->d_inode;
	struct cifs_sb_info *cifs_sb = CIFS_SB(inode->i_sb);
	struct cifs_tcon *pTcon = cifs_sb_master_tcon(cifs_sb);

	if (pTcon->unix_ext)
		return cifs_setattr_unix(direntry, attrs);

	return cifs_setattr_nounix(direntry, attrs);

	/* BB: add cifs_setattr_legacy for really old servers */
}

#if 0
void cifs_delete_inode(struct inode *inode)
{
	cifs_dbg(FYI, "In cifs_delete_inode, inode = 0x%p\n", inode);
	/* may have to add back in if and when safe distributed caching of
	   directories added e.g. via FindNotify */
}
#endif<|MERGE_RESOLUTION|>--- conflicted
+++ resolved
@@ -571,15 +571,11 @@
 	fattr->cf_createtime = le64_to_cpu(info->CreationTime);
 
 	fattr->cf_nlink = le32_to_cpu(info->NumberOfLinks);
-<<<<<<< HEAD
-	if (fattr->cf_cifsattrs & ATTR_DIRECTORY) {
-=======
 
 	if (symlink) {
 		fattr->cf_mode = S_IFLNK;
 		fattr->cf_dtype = DT_LNK;
 	} else if (fattr->cf_cifsattrs & ATTR_DIRECTORY) {
->>>>>>> d8ec26d7
 		fattr->cf_mode = S_IFDIR | cifs_sb->mnt_dir_mode;
 		fattr->cf_dtype = DT_DIR;
 		/*
@@ -588,13 +584,6 @@
 		 */
 		if (!tcon->unix_ext)
 			fattr->cf_flags |= CIFS_FATTR_UNKNOWN_NLINK;
-<<<<<<< HEAD
-	} else if (fattr->cf_cifsattrs & ATTR_REPARSE) {
-		fattr->cf_mode = S_IFLNK;
-		fattr->cf_dtype = DT_LNK;
-		fattr->cf_nlink = le32_to_cpu(info->NumberOfLinks);
-=======
->>>>>>> d8ec26d7
 	} else {
 		fattr->cf_mode = S_IFREG | cifs_sb->mnt_file_mode;
 		fattr->cf_dtype = DT_REG;
